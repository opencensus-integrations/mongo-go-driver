--- conflicted
+++ resolved
@@ -186,14 +186,10 @@
 // SelectServer selects a server given a selector.SelectServer complies with the
 // server selection spec, and will time out after severSelectionTimeout or when the
 // parent context is done.
-<<<<<<< HEAD
-func (t *Topology) SelectServer(ctx context.Context, ss ServerSelector) (*SelectedServer, error) {
+func (t *Topology) SelectServer(ctx context.Context, ss description.ServerSelector) (*SelectedServer, error) {
 	ctx, span := trace.SpanFromFunctionCaller(ctx)
 	defer span.End()
 
-=======
-func (t *Topology) SelectServer(ctx context.Context, ss description.ServerSelector) (*SelectedServer, error) {
->>>>>>> 5f9341cb
 	var ssTimeoutCh <-chan time.Time
 
 	if t.cfg.serverSelectionTimeout > 0 {
@@ -249,14 +245,10 @@
 
 // selectServer is the core piece of server selection. It handles getting
 // topology descriptions and running sever selection on those descriptions.
-<<<<<<< HEAD
-func (t *Topology) selectServer(ctx context.Context, subscriptionCh <-chan description.Topology, ss ServerSelector, timeoutCh <-chan time.Time) ([]description.Server, error) {
+func (t *Topology) selectServer(ctx context.Context, subscriptionCh <-chan description.Topology, ss description.ServerSelector, timeoutCh <-chan time.Time) ([]description.Server, error) {
 	ctx, span := trace.SpanFromFunctionCaller(ctx)
 	defer span.End()
 
-=======
-func (t *Topology) selectServer(ctx context.Context, subscriptionCh <-chan description.Topology, ss description.ServerSelector, timeoutCh <-chan time.Time) ([]description.Server, error) {
->>>>>>> 5f9341cb
 	var current description.Topology
 	for {
 		select {
