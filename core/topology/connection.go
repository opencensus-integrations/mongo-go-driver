--- conflicted
+++ resolved
@@ -12,7 +12,8 @@
 
 	"github.com/mongodb/mongo-go-driver/core/connection"
 	"github.com/mongodb/mongo-go-driver/core/wiremessage"
-	"github.com/mongodb/mongo-go-driver/internal/trace"
+
+	"go.opencensus.io/trace"
 )
 
 // sconn is a wrapper around a connection.Connection. This type is returned by
@@ -25,30 +26,18 @@
 }
 
 func (sc *sconn) ReadWireMessage(ctx context.Context) (wiremessage.WireMessage, error) {
-<<<<<<< HEAD
-	ctx, span := trace.SpanFromFunctionCaller(ctx)
+	ctx, span := trace.StartSpan(ctx, "mongo-go-driver/core/topology/(*sconn).ReadWireMessage")
 	defer span.End()
 
-	if sc.Connection == nil {
-		return nil, errors.New("already closed")
-	}
-=======
->>>>>>> 026cbc64
 	wm, err := sc.Connection.ReadWireMessage(ctx)
 	sc.processErr(err)
 	return wm, err
 }
 
 func (sc *sconn) WriteWireMessage(ctx context.Context, wm wiremessage.WireMessage) error {
-<<<<<<< HEAD
-	ctx, span := trace.SpanFromFunctionCaller(ctx)
+	ctx, span := trace.StartSpan(ctx, "mongo-go-driver/core/topology/(*sconn).WriteWireMessage")
 	defer span.End()
 
-	if sc.Connection == nil {
-		return errors.New("already closed")
-	}
-=======
->>>>>>> 026cbc64
 	err := sc.Connection.WriteWireMessage(ctx, wm)
 	sc.processErr(err)
 	return err
