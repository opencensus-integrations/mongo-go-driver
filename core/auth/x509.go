// Copyright (C) MongoDB, Inc. 2017-present.
//
// Licensed under the Apache License, Version 2.0 (the "License"); you may
// not use this file except in compliance with the License. You may obtain
// a copy of the License at http://www.apache.org/licenses/LICENSE-2.0

package auth

import (
	"context"

	"github.com/mongodb/mongo-go-driver/bson"
	"github.com/mongodb/mongo-go-driver/core/command"
	"github.com/mongodb/mongo-go-driver/core/description"
	"github.com/mongodb/mongo-go-driver/core/wiremessage"

	"github.com/mongodb/mongo-go-driver/internal/observability"
	"go.opencensus.io/stats"
	"go.opencensus.io/tag"
	"go.opencensus.io/trace"
)

// MongoDBX509 is the mechanism name for MongoDBX509.
const MongoDBX509 = "MONGODB-X509"

func newMongoDBX509Authenticator(cred *Cred) (Authenticator, error) {
	return &MongoDBX509Authenticator{User: cred.Username}, nil
}

// MongoDBX509Authenticator uses X.509 certificates over TLS to authenticate a connection.
type MongoDBX509Authenticator struct {
	User string
}

// Auth implements the Authenticator interface.
func (a *MongoDBX509Authenticator) Auth(ctx context.Context, desc description.Server, rw wiremessage.ReadWriter) error {
	ctx, _ = tag.New(ctx, tag.Insert(observability.KeyMethod, "mongodbx509_auth"))
	ctx, span := trace.StartSpan(ctx, "mongo-go/core/auth.(*MongoDBX509Authenticator).Auth")
	defer span.End()

	authRequestDoc := bson.NewDocument(
		bson.EC.Int32("authenticate", 1),
		bson.EC.String("mechanism", MongoDBX509),
	)

	if desc.WireVersion.Max < 5 {
		authRequestDoc.Append(bson.EC.String("user", a.User))
	}

	authCmd := command.Command{DB: "$external", Command: authRequestDoc}
	ssdesc := description.SelectedServer{Server: desc}
	span.Annotatef(nil, "Invoking authCmd.RoundTrip")
	_, err := authCmd.RoundTrip(ctx, ssdesc, rw)
	span.Annotatef(nil, "Finished invoking authCmd.RoundTrip")
	if err != nil {
<<<<<<< HEAD
		ctx, _ = tag.New(ctx, tag.Upsert(observability.KeyPart, "authcmd_roundtrip"))
		stats.Record(ctx, observability.MErrors.M(1))
		span.SetStatus(trace.Status{
			Code:    int32(trace.StatusCodeInternal),
			Message: err.Error(),
		})
		return err
=======
		return newAuthError("round trip error", err)
>>>>>>> fff8c98e
	}

	return nil
}<|MERGE_RESOLUTION|>--- conflicted
+++ resolved
@@ -53,17 +53,13 @@
 	_, err := authCmd.RoundTrip(ctx, ssdesc, rw)
 	span.Annotatef(nil, "Finished invoking authCmd.RoundTrip")
 	if err != nil {
-<<<<<<< HEAD
 		ctx, _ = tag.New(ctx, tag.Upsert(observability.KeyPart, "authcmd_roundtrip"))
 		stats.Record(ctx, observability.MErrors.M(1))
 		span.SetStatus(trace.Status{
 			Code:    int32(trace.StatusCodeInternal),
 			Message: err.Error(),
 		})
-		return err
-=======
 		return newAuthError("round trip error", err)
->>>>>>> fff8c98e
 	}
 
 	return nil
