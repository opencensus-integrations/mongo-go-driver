--- conflicted
+++ resolved
@@ -84,14 +84,10 @@
 
 	err = bson.Unmarshal(rdr, &getNonceResult)
 	if err != nil {
-<<<<<<< HEAD
 		ctx, _ = tag.New(ctx, tag.Upsert(observability.KeyPart, "unmarshal"))
 		stats.Record(ctx, observability.MErrors.M(1))
 		span.SetStatus(trace.Status{Code: int32(trace.StatusCodeInternal), Message: err.Error()})
-		return err
-=======
 		return newAuthError("unmarshal error", err)
->>>>>>> fff8c98e
 	}
 
 	cmd = command.Command{
