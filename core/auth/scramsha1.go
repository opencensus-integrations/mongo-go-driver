--- conflicted
+++ resolved
@@ -11,11 +11,7 @@
 	"context"
 	"crypto/hmac"
 	"crypto/sha1"
-<<<<<<< HEAD
-	"encoding/base64"
-	"fmt"
-=======
->>>>>>> fff8c98e
+        "encoding/base64"
 	"io"
 	"math/rand"
 	"strconv"
@@ -70,13 +66,9 @@
 
 	err := ConductSaslConversation(ctx, desc, rw, a.DB, client)
 	if err != nil {
-<<<<<<< HEAD
 		// ConductSaslConversation already records errors
 		span.SetStatus(trace.Status{Code: int32(trace.StatusCodeInternal), Message: err.Error()})
-		return err
-=======
 		return newAuthError("sasl conversation error", err)
->>>>>>> fff8c98e
 	}
 
 	a.clientKey = client.clientKey
