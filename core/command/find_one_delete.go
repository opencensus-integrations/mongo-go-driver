--- conflicted
+++ resolved
@@ -15,12 +15,9 @@
 	"github.com/mongodb/mongo-go-driver/core/result"
 	"github.com/mongodb/mongo-go-driver/core/session"
 	"github.com/mongodb/mongo-go-driver/core/wiremessage"
-<<<<<<< HEAD
+	"github.com/mongodb/mongo-go-driver/core/writeconcern"
 
 	"go.opencensus.io/trace"
-=======
-	"github.com/mongodb/mongo-go-driver/core/writeconcern"
->>>>>>> 44fa48dc
 )
 
 // FindOneAndDelete represents the findOneAndDelete operation.
@@ -108,50 +105,29 @@
 
 // RoundTrip handles the execution of this command using the provided wiremessage.ReadWriter.
 func (f *FindOneAndDelete) RoundTrip(ctx context.Context, desc description.SelectedServer, rw wiremessage.ReadWriter) (result.FindAndModify, error) {
-<<<<<<< HEAD
 	ctx, span := trace.StartSpan(ctx, "mongo-go/core/command.(*FindOneAndDelete).RoundTrip")
 	defer span.End()
 
-	span.Annotatef(nil, "Invoking f.Encode")
-	wm, err := f.Encode(desc)
-	span.Annotatef(nil, "Finished f.Encode")
-=======
+	span.Annotatef(nil, "Encoding")
 	cmd, err := f.encode(desc)
->>>>>>> 44fa48dc
+	span.Annotatef(nil, "Finished encoding")
 	if err != nil {
 		span.SetStatus(trace.Status{Message: err.Error(), Code: int32(trace.StatusCodeInternal)})
 		return result.FindAndModify{}, err
 	}
 
-<<<<<<< HEAD
-	span.Annotatef(nil, "Invoking WriteWireMessage")
-	err = rw.WriteWireMessage(ctx, wm)
-	span.Annotatef(nil, "Finished invoking WriteWireMessage")
-	if err != nil {
-		span.SetStatus(trace.Status{Message: err.Error(), Code: int32(trace.StatusCodeInternal)})
-		return result.FindAndModify{}, err
-	}
-	span.Annotatef(nil, "Invoking ReadWireMessage")
-	wm, err = rw.ReadWireMessage(ctx)
-	span.Annotatef(nil, "Finished invoking ReadWireMessage")
-=======
 	rdr, err := cmd.RoundTrip(ctx, desc, rw)
->>>>>>> 44fa48dc
 	if err != nil {
 		span.SetStatus(trace.Status{Message: err.Error(), Code: int32(trace.StatusCodeInternal)})
 		return result.FindAndModify{}, err
 	}
 
-<<<<<<< HEAD
-	span.Annotatef(nil, "Invoking f.Decode")
-	rfRes, err := f.Decode(desc, wm).Result()
-	span.Annotatef(nil, "Finished invoking f.Decode")
+	span.Annotatef(nil, "Decoding")
+	rfRes, err := f.decode(desc, rdr).Result()
+	span.Annotatef(nil, "Finished decoding")
 	if err != nil {
 		span.SetStatus(trace.Status{Message: err.Error(), Code: int32(trace.StatusCodeInternal)})
 	}
 
 	return rfRes, err
-=======
-	return f.decode(desc, rdr).Result()
->>>>>>> 44fa48dc
 }