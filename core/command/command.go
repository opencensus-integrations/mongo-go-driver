// Copyright (C) MongoDB, Inc. 2017-present.
//
// Licensed under the Apache License, Version 2.0 (the "License"); you may
// not use this file except in compliance with the License. You may obtain
// a copy of the License at http://www.apache.org/licenses/LICENSE-2.0

package command

import (
<<<<<<< HEAD
	"bytes"
	"context"
	"fmt"
	"time"
=======
	"errors"
>>>>>>> 44fa48dc

	"github.com/mongodb/mongo-go-driver/bson"
	"github.com/mongodb/mongo-go-driver/core/description"
	"github.com/mongodb/mongo-go-driver/core/readconcern"
	"github.com/mongodb/mongo-go-driver/core/session"
	"github.com/mongodb/mongo-go-driver/core/wiremessage"
<<<<<<< HEAD

	"github.com/mongodb/mongo-go-driver/internal/observability"
	"go.opencensus.io/stats"
	"go.opencensus.io/tag"
	"go.opencensus.io/trace"
=======
	"github.com/mongodb/mongo-go-driver/core/writeconcern"
>>>>>>> 44fa48dc
)

func responseClusterTime(response bson.Reader) *bson.Document {
	clusterTime, err := response.Lookup("$clusterTime")
	if err != nil {
		// $clusterTime not included by the server
		return nil
	}

	return bson.NewDocument(clusterTime)
}

func updateClusterTimes(sess *session.Client, clock *session.ClusterClock, response bson.Reader) error {
	clusterTime := responseClusterTime(response)
	if clusterTime == nil {
		return nil
	}

	if sess != nil {
		err := sess.AdvanceClusterTime(clusterTime)
		if err != nil {
			return err
		}
	}

	if clock != nil {
		clock.AdvanceClusterTime(clusterTime)
	}

	return nil
}

func updateOperationTime(sess *session.Client, response bson.Reader) error {
	if sess == nil {
		return nil
	}

	opTimeElem, err := response.Lookup("operationTime")
	if err != nil {
		// operationTime not included by the server
		return nil
	}

	t, i := opTimeElem.Value().Timestamp()
	return sess.AdvanceOperationTime(&bson.Timestamp{
		T: t,
		I: i,
	})
}

func marshalCommand(cmd *bson.Document) (bson.Reader, error) {
	if cmd == nil {
		return bson.Reader{5, 0, 0, 0, 0}, nil
	}

	return cmd.MarshalBSON()
}

// add a session ID to a BSON doc representing a command
func addSessionID(cmd *bson.Document, desc description.SelectedServer, client *session.Client) error {
	if client == nil || !description.SessionsSupported(desc.WireVersion) || desc.SessionTimeoutMinutes == 0 {
		return nil
	}

	if client.Terminated {
		return session.ErrSessionEnded
	}

	if _, err := cmd.LookupElementErr("lsid"); err != nil {
		cmd.Delete("lsid")
	}

	cmd.Append(bson.EC.SubDocument("lsid", client.SessionID))
	return nil
}

func addClusterTime(cmd *bson.Document, desc description.SelectedServer, sess *session.Client, clock *session.ClusterClock) error {
	if (clock == nil && sess == nil) || !description.SessionsSupported(desc.WireVersion) {
		return nil
	}

	var clusterTime *bson.Document
	if clock != nil {
		clusterTime = clock.GetClusterTime()
	}

	if sess != nil {
		if clusterTime == nil {
			clusterTime = sess.ClusterTime
		} else {
			clusterTime = session.MaxClusterTime(clusterTime, sess.ClusterTime)
		}
	}

	if clusterTime == nil {
		return nil
	}

	if _, err := cmd.LookupElementErr("$clusterTime"); err != nil {
		cmd.Delete("$clusterTime")
	}

	return cmd.Concat(clusterTime)
}

// add a read concern to a BSON doc representing a command
func addReadConcern(cmd *bson.Document, desc description.SelectedServer, rc *readconcern.ReadConcern, sess *session.Client) error {
	if rc == nil {
		return nil
	}

	element, err := rc.MarshalBSONElement()
	if err != nil {
		return err
	}

	rcDoc := element.Value().MutableDocument()
	if description.SessionsSupported(desc.WireVersion) && sess != nil && sess.Consistent && sess.OperationTime != nil {
		rcDoc = rcDoc.Append(
			bson.EC.Timestamp("afterClusterTime", sess.OperationTime.T, sess.OperationTime.I),
		)
	}

	if _, err := cmd.LookupElementErr(element.Key()); err != nil {
		cmd.Delete(element.Key())
	}

	if rcDoc.Len() != 0 {
		cmd.Append(bson.EC.SubDocument("readConcern", rcDoc))
	}
	return nil
}

// add a write concern to a BSON doc representing a command
func addWriteConcern(cmd *bson.Document, wc *writeconcern.WriteConcern) error {
	if wc == nil {
		return nil
	}

<<<<<<< HEAD
// RoundTrip handles the execution of this command using the provided wiremessage.ReadWriter.
func (c *Command) RoundTrip(ctx context.Context, desc description.SelectedServer, rw wiremessage.ReadWriter) (bson.Reader, error) {
	ctx, span := trace.StartSpan(ctx, "mongo-go/core/command.(*Command).RoundTrip")
	ctx, _ = tag.New(ctx, tag.Upsert(observability.KeyMethod, "roundtrip"))
	startTime := time.Now()
	defer func() {
		stats.Record(ctx, observability.MRoundTripLatencyMilliseconds.M(observability.SinceInMilliseconds(startTime)))
		span.End()
	}()

	wm, err := c.Encode(desc)
	if err != nil {
		ctx, _ = tag.New(ctx, tag.Upsert(observability.KeyPart, "encode"))
		stats.Record(ctx, observability.MErrors.M(1))
		span.SetStatus(trace.Status{Code: int32(trace.StatusCodeInternal), Message: err.Error()})
		return nil, err
	}

	err = rw.WriteWireMessage(ctx, wm)
	if err != nil {
		ctx, _ = tag.New(ctx, tag.Upsert(observability.KeyPart, "write"))
		stats.Record(ctx, observability.MErrors.M(1))
		span.SetStatus(trace.Status{Code: int32(trace.StatusCodeInternal), Message: err.Error()})
		return nil, err
=======
	element, err := wc.MarshalBSONElement()
	if err != nil {
		return err
	}

	if _, err := cmd.LookupElementErr(element.Key()); err != nil {
		// doc already has write concern
		cmd.Delete(element.Key())
>>>>>>> 44fa48dc
	}

	cmd.Append(element)
	return nil
}

// Remove command arguments for insert, update, and delete commands from the BSON document so they can be encoded
// as a Section 1 payload in OP_MSG
func opmsgRemoveArray(cmdDoc *bson.Document) (*bson.Array, string) {
	var array *bson.Array
	var id string

	keys := []string{"documents", "updates", "deletes"}

	for _, key := range keys {
		val := cmdDoc.Lookup(key)
		if val == nil {
			continue
		}

		array = val.MutableArray()
		cmdDoc.Delete(key)
		id = key
		break
	}

	return array, id
}

// Add the $db and $readPreference keys to the command
// If the command has no read preference, pass nil for rpDoc
func opmsgAddGlobals(cmd *bson.Document, dbName string, rpDoc *bson.Document) (bson.Reader, error) {
	cmd.Append(bson.EC.String("$db", dbName))
	if rpDoc != nil {
		cmd.Append(bson.EC.SubDocument("$readPreference", rpDoc))
	}

	fullDocRdr, err := cmd.MarshalBSON()
	if err != nil {
		ctx, _ = tag.New(ctx, tag.Upsert(observability.KeyPart, "read"))
		stats.Record(ctx, observability.MErrors.M(1))
		span.SetStatus(trace.Status{Code: int32(trace.StatusCodeInternal), Message: err.Error()})
		return nil, err
	}
<<<<<<< HEAD
	res, err := c.Decode(desc, wm).Result()
	if err != nil {
		ctx, _ = tag.New(ctx, tag.Upsert(observability.KeyPart, "decode"))
		stats.Record(ctx, observability.MErrors.M(1))
		span.SetStatus(trace.Status{Code: int32(trace.StatusCodeInternal), Message: err.Error()})
	}
	return res, err
=======

	return fullDocRdr, nil
>>>>>>> 44fa48dc
}

func opmsgCreateDocSequence(arr *bson.Array, identifier string) (wiremessage.SectionDocumentSequence, error) {
	docSequence := wiremessage.SectionDocumentSequence{
		PayloadType: wiremessage.DocumentSequence,
		Identifier:  identifier,
		Documents:   make([]bson.Reader, 0, arr.Len()),
	}

	iter, err := arr.Iterator()
	if err != nil {
		return wiremessage.SectionDocumentSequence{}, err
	}

	for iter.Next() {
		docSequence.Documents = append(docSequence.Documents, iter.Value().ReaderDocument())
	}

	docSequence.Size = int32(docSequence.PayloadLen())
	return docSequence, nil
}

// ErrUnacknowledgedWrite is returned from functions that have an unacknowledged
// write concern.
var ErrUnacknowledgedWrite = errors.New("unacknowledged write")<|MERGE_RESOLUTION|>--- conflicted
+++ resolved
@@ -7,29 +7,14 @@
 package command
 
 import (
-<<<<<<< HEAD
-	"bytes"
-	"context"
-	"fmt"
-	"time"
-=======
 	"errors"
->>>>>>> 44fa48dc
 
 	"github.com/mongodb/mongo-go-driver/bson"
 	"github.com/mongodb/mongo-go-driver/core/description"
 	"github.com/mongodb/mongo-go-driver/core/readconcern"
 	"github.com/mongodb/mongo-go-driver/core/session"
+	"github.com/mongodb/mongo-go-driver/core/writeconcern"
 	"github.com/mongodb/mongo-go-driver/core/wiremessage"
-<<<<<<< HEAD
-
-	"github.com/mongodb/mongo-go-driver/internal/observability"
-	"go.opencensus.io/stats"
-	"go.opencensus.io/tag"
-	"go.opencensus.io/trace"
-=======
-	"github.com/mongodb/mongo-go-driver/core/writeconcern"
->>>>>>> 44fa48dc
 )
 
 func responseClusterTime(response bson.Reader) *bson.Document {
@@ -169,32 +154,6 @@
 		return nil
 	}
 
-<<<<<<< HEAD
-// RoundTrip handles the execution of this command using the provided wiremessage.ReadWriter.
-func (c *Command) RoundTrip(ctx context.Context, desc description.SelectedServer, rw wiremessage.ReadWriter) (bson.Reader, error) {
-	ctx, span := trace.StartSpan(ctx, "mongo-go/core/command.(*Command).RoundTrip")
-	ctx, _ = tag.New(ctx, tag.Upsert(observability.KeyMethod, "roundtrip"))
-	startTime := time.Now()
-	defer func() {
-		stats.Record(ctx, observability.MRoundTripLatencyMilliseconds.M(observability.SinceInMilliseconds(startTime)))
-		span.End()
-	}()
-
-	wm, err := c.Encode(desc)
-	if err != nil {
-		ctx, _ = tag.New(ctx, tag.Upsert(observability.KeyPart, "encode"))
-		stats.Record(ctx, observability.MErrors.M(1))
-		span.SetStatus(trace.Status{Code: int32(trace.StatusCodeInternal), Message: err.Error()})
-		return nil, err
-	}
-
-	err = rw.WriteWireMessage(ctx, wm)
-	if err != nil {
-		ctx, _ = tag.New(ctx, tag.Upsert(observability.KeyPart, "write"))
-		stats.Record(ctx, observability.MErrors.M(1))
-		span.SetStatus(trace.Status{Code: int32(trace.StatusCodeInternal), Message: err.Error()})
-		return nil, err
-=======
 	element, err := wc.MarshalBSONElement()
 	if err != nil {
 		return err
@@ -203,7 +162,6 @@
 	if _, err := cmd.LookupElementErr(element.Key()); err != nil {
 		// doc already has write concern
 		cmd.Delete(element.Key())
->>>>>>> 44fa48dc
 	}
 
 	cmd.Append(element)
@@ -243,23 +201,10 @@
 
 	fullDocRdr, err := cmd.MarshalBSON()
 	if err != nil {
-		ctx, _ = tag.New(ctx, tag.Upsert(observability.KeyPart, "read"))
-		stats.Record(ctx, observability.MErrors.M(1))
-		span.SetStatus(trace.Status{Code: int32(trace.StatusCodeInternal), Message: err.Error()})
 		return nil, err
 	}
-<<<<<<< HEAD
-	res, err := c.Decode(desc, wm).Result()
-	if err != nil {
-		ctx, _ = tag.New(ctx, tag.Upsert(observability.KeyPart, "decode"))
-		stats.Record(ctx, observability.MErrors.M(1))
-		span.SetStatus(trace.Status{Code: int32(trace.StatusCodeInternal), Message: err.Error()})
-	}
-	return res, err
-=======
 
 	return fullDocRdr, nil
->>>>>>> 44fa48dc
 }
 
 func opmsgCreateDocSequence(arr *bson.Array, identifier string) (wiremessage.SectionDocumentSequence, error) {
