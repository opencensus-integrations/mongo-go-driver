--- conflicted
+++ resolved
@@ -135,43 +135,26 @@
 
 // RoundTrip handles the execution of this command using the provided wiremessage.ReadWriter.
 func (f *Find) RoundTrip(ctx context.Context, desc description.SelectedServer, cb CursorBuilder, rw wiremessage.ReadWriter) (Cursor, error) {
-<<<<<<< HEAD
-	wm, err := f.Encode(desc)
 	ctx, span := trace.StartSpan(ctx, "mongo-go/core/command.(*Find).RoundTrip")
 	defer span.End()
 
-=======
 	cmd, err := f.encode(desc)
->>>>>>> 44fa48dc
 	if err != nil {
 		span.SetStatus(trace.Status{Code: int32(trace.StatusCodeInternal), Message: err.Error()})
 		return nil, err
 	}
 
-<<<<<<< HEAD
-	err = rw.WriteWireMessage(ctx, wm)
+	rdr, err := cmd.RoundTrip(ctx, desc, rw)
 	if err != nil {
 		span.SetStatus(trace.Status{Code: int32(trace.StatusCodeInternal), Message: err.Error()})
 		return nil, err
 	}
-	wm, err = rw.ReadWireMessage(ctx)
-=======
-	rdr, err := cmd.RoundTrip(ctx, desc, rw)
->>>>>>> 44fa48dc
-	if err != nil {
-		span.SetStatus(trace.Status{Code: int32(trace.StatusCodeInternal), Message: err.Error()})
-		return nil, err
-	}
-<<<<<<< HEAD
+
 	span.Annotatef(nil, "Invoking Decode")
-	cur, err := f.Decode(desc, cb, wm).Result()
+	cur, err := f.decode(desc, cb, rdr).Result()
 	span.Annotatef(nil, "Finished Decode")
 	if err != nil {
 		span.SetStatus(trace.Status{Code: int32(trace.StatusCodeInternal), Message: err.Error()})
 	}
 	return cur, err
-=======
-
-	return f.decode(desc, cb, rdr).Result()
->>>>>>> 44fa48dc
 }