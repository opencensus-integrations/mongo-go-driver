// Copyright (C) MongoDB, Inc. 2017-present.
//
// Licensed under the Apache License, Version 2.0 (the "License"); you may
// not use this file except in compliance with the License. You may obtain
// a copy of the License at http://www.apache.org/licenses/LICENSE-2.0

package command

import (
	"context"

	"github.com/mongodb/mongo-go-driver/bson"
	"github.com/mongodb/mongo-go-driver/core/description"
	"github.com/mongodb/mongo-go-driver/core/option"
	"github.com/mongodb/mongo-go-driver/core/result"
	"github.com/mongodb/mongo-go-driver/core/session"
	"github.com/mongodb/mongo-go-driver/core/wiremessage"
	"github.com/mongodb/mongo-go-driver/core/writeconcern"

	"go.opencensus.io/trace"
)

// this is the amount of reserved buffer space in a message that the
// driver reserves for command overhead.
const reservedCommandBufferBytes = 16 * 10 * 10 * 10

// Insert represents the insert command.
//
// The insert command inserts a set of documents into the database.
//
// Since the Insert command does not return any value other than ok or
// an error, this type has no Err method.
type Insert struct {
	Clock        *session.ClusterClock
	NS           Namespace
	Docs         []*bson.Document
	Opts         []option.InsertOptioner
	WriteConcern *writeconcern.WriteConcern
	Session      *session.Client

	batches         []*Write
	result          result.Insert
	err             error
	continueOnError bool
}

func (i *Insert) split(maxCount, targetBatchSize int) ([][]*bson.Document, error) {
	batches := [][]*bson.Document{}

	if targetBatchSize > reservedCommandBufferBytes {
		targetBatchSize -= reservedCommandBufferBytes
	}

	if maxCount <= 0 {
		maxCount = 1
	}

	startAt := 0
splitInserts:
	for {
		size := 0
		batch := []*bson.Document{}
	assembleBatch:
		for idx := startAt; idx < len(i.Docs); idx++ {
			itsize, err := i.Docs[idx].Validate()
			if err != nil {
				return nil, err
			}

			if int(itsize) > targetBatchSize {
				return nil, ErrDocumentTooLarge
			}
			if size+int(itsize) > targetBatchSize {
				break assembleBatch
			}

			size += int(itsize)
			batch = append(batch, i.Docs[idx])
			startAt++
			if len(batch) == maxCount {
				break assembleBatch
			}
		}
		batches = append(batches, batch)
		if startAt == len(i.Docs) {
			break splitInserts
		}
	}

	return batches, nil
}

// Encode will encode this command into a wire message for the given server description.
func (i *Insert) Encode(desc description.SelectedServer) ([]wiremessage.WireMessage, error) {
	err := i.encode(desc)
	if err != nil {
		return nil, err
	}

	wms := make([]wiremessage.WireMessage, len(i.batches))
	for _, cmd := range i.batches {
		wm, err := cmd.Encode(desc)
		if err != nil {
			return nil, err
		}

		wms = append(wms, wm)
	}

	return wms, nil
}

func (i *Insert) encodeBatch(docs []*bson.Document, desc description.SelectedServer) (*Write, error) {

	command := bson.NewDocument(bson.EC.String("insert", i.NS.Collection))

	vals := make([]*bson.Value, 0, len(docs))
	for _, doc := range docs {
		vals = append(vals, bson.VC.Document(doc))
	}
	command.Append(bson.EC.ArrayFromElements("documents", vals...))

	for _, opt := range i.Opts {
		if opt == nil {
			continue
		}

		if ordered, ok := opt.(option.OptOrdered); ok {
			if !ordered {
				i.continueOnError = true
			}
		}

		err := opt.Option(command)
		if err != nil {
			return nil, err
		}
	}

	return &Write{
		Clock:        i.Clock,
		DB:           i.NS.DB,
		Command:      command,
		WriteConcern: i.WriteConcern,
		Session:      i.Session,
	}, nil
}

func (i *Insert) encode(desc description.SelectedServer) error {
	batches, err := i.split(int(desc.MaxBatchCount), int(desc.MaxDocumentSize))
	if err != nil {
		return err
	}

	for _, docs := range batches {
		cmd, err := i.encodeBatch(docs, desc)
		if err != nil {
			return err
		}

		i.batches = append(i.batches, cmd)
	}
	return nil
}

// Decode will decode the wire message using the provided server description. Errors during decoding
// are deferred until either the Result or Err methods are called.
func (i *Insert) Decode(desc description.SelectedServer, wm wiremessage.WireMessage) *Insert {
	rdr, err := (&Write{}).Decode(desc, wm).Result()
	if err != nil {
		i.err = err
		return i
	}

	return i.decode(desc, rdr)
}

func (i *Insert) decode(desc description.SelectedServer, rdr bson.Reader) *Insert {
	i.err = bson.Unmarshal(rdr, &i.result)
	return i
}

// Result returns the result of a decoded wire message and server description.
func (i *Insert) Result() (result.Insert, error) {
	if i.err != nil {
		return result.Insert{}, i.err
	}
	return i.result, nil
}

// Err returns the error set on this command.
func (i *Insert) Err() error { return i.err }

// RoundTrip handles the execution of this command using the provided wiremessage.ReadWriter.
func (i *Insert) RoundTrip(ctx context.Context, desc description.SelectedServer, rw wiremessage.ReadWriter) (result.Insert, error) {
	ctx, span := trace.StartSpan(ctx, "mongo-go/core/command.(*Insert).RoundTrip")
	defer span.End()

	res := result.Insert{}
<<<<<<< HEAD
	span.Annotatef(nil, "Encoding")
	cmds, err := i.encode(desc)
	span.Annotatef(nil, "Finished encoding")
	if err != nil {
		span.SetStatus(trace.Status{Code: int32(trace.StatusCodeInternal), Message: err.Error()})
		return res, err
=======
	if i.batches == nil {
		err := i.encode(desc)
		if err != nil {
			return res, err
		}
>>>>>>> ac85d3eb
	}

	// hold onto txnNumber, reset it when loop exits to ensure reuse of same
	// transaction number if retry is needed
	var txnNumber int64
	if i.Session != nil && i.Session.RetryWrite {
		txnNumber = i.Session.TxnNumber
	}
	for j, cmd := range i.batches {
		rdr, err := cmd.RoundTrip(ctx, desc, rw)
		if err != nil {
<<<<<<< HEAD
			span.SetStatus(trace.Status{Code: int32(trace.StatusCodeInternal), Message: err.Error()})
=======
			if i.Session != nil && i.Session.RetryWrite {
				i.Session.TxnNumber = txnNumber + int64(j)
			}
>>>>>>> ac85d3eb
			return res, err
		}

		r, err := i.decode(desc, rdr).Result()
		if err != nil {
			span.SetStatus(trace.Status{Code: int32(trace.StatusCodeInternal), Message: err.Error()})
			return res, err
		}

		res.WriteErrors = append(res.WriteErrors, r.WriteErrors...)

		if r.WriteConcernError != nil {
			res.WriteConcernError = r.WriteConcernError
			if i.Session != nil && i.Session.RetryWrite {
				i.Session.TxnNumber = txnNumber
				return res, nil // report writeconcernerror for retry
			}
		}

		res.N += r.N

		if !i.continueOnError && len(res.WriteErrors) > 0 {
			return res, nil
		}

		// Increment txnNumber for each batch
		if i.Session != nil && i.Session.RetryWrite {
			i.Session.IncrementTxnNumber()
			i.batches = i.batches[1:] // if batch encoded successfully, remove it from the slice
		}
	}

	if i.Session != nil && i.Session.RetryWrite {
		// if retryable write succeeded, transaction number will be incremented one extra time,
		// so we decrement it here
		i.Session.TxnNumber--
	}

	return res, nil
}<|MERGE_RESOLUTION|>--- conflicted
+++ resolved
@@ -197,20 +197,14 @@
 	defer span.End()
 
 	res := result.Insert{}
-<<<<<<< HEAD
-	span.Annotatef(nil, "Encoding")
-	cmds, err := i.encode(desc)
-	span.Annotatef(nil, "Finished encoding")
-	if err != nil {
-		span.SetStatus(trace.Status{Code: int32(trace.StatusCodeInternal), Message: err.Error()})
-		return res, err
-=======
 	if i.batches == nil {
+		span.Annotatef(nil, "Encoding")
 		err := i.encode(desc)
-		if err != nil {
+		span.Annotatef(nil, "Finished encoding")
+		if err != nil {
+			span.SetStatus(trace.Status{Code: int32(trace.StatusCodeInternal), Message: err.Error()})
 			return res, err
 		}
->>>>>>> ac85d3eb
 	}
 
 	// hold onto txnNumber, reset it when loop exits to ensure reuse of same
@@ -222,13 +216,10 @@
 	for j, cmd := range i.batches {
 		rdr, err := cmd.RoundTrip(ctx, desc, rw)
 		if err != nil {
-<<<<<<< HEAD
 			span.SetStatus(trace.Status{Code: int32(trace.StatusCodeInternal), Message: err.Error()})
-=======
 			if i.Session != nil && i.Session.RetryWrite {
 				i.Session.TxnNumber = txnNumber + int64(j)
 			}
->>>>>>> ac85d3eb
 			return res, err
 		}
 
