--- conflicted
+++ resolved
@@ -15,12 +15,9 @@
 	"github.com/mongodb/mongo-go-driver/core/result"
 	"github.com/mongodb/mongo-go-driver/core/session"
 	"github.com/mongodb/mongo-go-driver/core/wiremessage"
-<<<<<<< HEAD
+	"github.com/mongodb/mongo-go-driver/core/writeconcern"
 
 	"go.opencensus.io/trace"
-=======
-	"github.com/mongodb/mongo-go-driver/core/writeconcern"
->>>>>>> 44fa48dc
 )
 
 // this is the amount of reserved buffer space in a message that the
@@ -201,42 +198,27 @@
 	defer span.End()
 
 	res := result.Insert{}
-<<<<<<< HEAD
-
-	span.Annotatef(nil, "Invoking Encode")
-	wms, err := i.Encode(desc)
-	span.Annotatef(nil, "Finished invoking Encode")
-=======
+	span.Annotatef(nil, "Encoding")
 	cmds, err := i.encode(desc)
->>>>>>> 44fa48dc
+	span.Annotatef(nil, "Finished encoding")
 	if err != nil {
 		span.SetStatus(trace.Status{Code: int32(trace.StatusCodeInternal), Message: err.Error()})
 		return res, err
 	}
 
-<<<<<<< HEAD
-	for _, wm := range wms {
-		err = rw.WriteWireMessage(ctx, wm)
+	for _, cmd := range cmds {
+		rdr, err := cmd.RoundTrip(ctx, desc, rw)
 		if err != nil {
 			span.SetStatus(trace.Status{Code: int32(trace.StatusCodeInternal), Message: err.Error()})
 			return res, err
 		}
-		wm, err = rw.ReadWireMessage(ctx)
-=======
-	for _, cmd := range cmds {
-		rdr, err := cmd.RoundTrip(ctx, desc, rw)
->>>>>>> 44fa48dc
+
+		r, err := i.decode(desc, rdr).Result()
 		if err != nil {
 			span.SetStatus(trace.Status{Code: int32(trace.StatusCodeInternal), Message: err.Error()})
 			return res, err
 		}
 
-		r, err := i.decode(desc, rdr).Result()
-		if err != nil {
-			span.SetStatus(trace.Status{Code: int32(trace.StatusCodeInternal), Message: err.Error()})
-			return res, err
-		}
-
 		res.WriteErrors = append(res.WriteErrors, r.WriteErrors...)
 
 		if r.WriteConcernError != nil {
