--- conflicted
+++ resolved
@@ -13,12 +13,9 @@
 	"github.com/mongodb/mongo-go-driver/core/description"
 	"github.com/mongodb/mongo-go-driver/core/session"
 	"github.com/mongodb/mongo-go-driver/core/topology"
-<<<<<<< HEAD
+	"github.com/mongodb/mongo-go-driver/core/uuid"
 
 	"go.opencensus.io/trace"
-=======
-	"github.com/mongodb/mongo-go-driver/core/uuid"
->>>>>>> 44fa48dc
 )
 
 // Find handles the full cycle dispatch and execution of a find command against the provided
@@ -43,20 +40,6 @@
 		return nil, err
 	}
 
-<<<<<<< HEAD
-	if rc != nil {
-		span.Annotatef(nil, "Creating readConcernOption")
-		opt, err := readConcernOption(rc)
-		span.Annotatef(nil, "Finished creating readConcernOption")
-		if err != nil {
-			span.SetStatus(trace.Status{Code: int32(trace.StatusCodeInternal), Message: err.Error()})
-			return nil, err
-		}
-		cmd.Opts = append(cmd.Opts, opt)
-	}
-
-=======
->>>>>>> 44fa48dc
 	desc := ss.Description()
 	span.Annotatef(nil, "Invoking ss.Connection")
 	conn, err := ss.Connection(ctx)
@@ -67,7 +50,15 @@
 	}
 	defer conn.Close()
 
-<<<<<<< HEAD
+	// If no explicit session and deployment supports sessions, start implicit session.
+	if cmd.Session == nil && topo.SupportsSessions() {
+		cmd.Session, err = session.NewClientSession(pool, clientID, session.Implicit)
+		if err != nil {
+			span.SetStatus(trace.Status{Code: int32(trace.StatusCodeInternal), Message: err.Error()})
+			return nil, err
+		}
+	}
+
 	span.Annotatef(nil, "Invoking cmd.RoundTrip")
 	cur, err := cmd.RoundTrip(ctx, desc, ss, conn)
 	span.Annotatef(nil, "Finished invoking cmd.RoundTrip")
@@ -75,15 +66,4 @@
 		span.SetStatus(trace.Status{Code: int32(trace.StatusCodeInternal), Message: err.Error()})
 	}
 	return cur, err
-=======
-	// If no explicit session and deployment supports sessions, start implicit session.
-	if cmd.Session == nil && topo.SupportsSessions() {
-		cmd.Session, err = session.NewClientSession(pool, clientID, session.Implicit)
-		if err != nil {
-			return nil, err
-		}
-	}
-
-	return cmd.RoundTrip(ctx, desc, ss, conn)
->>>>>>> 44fa48dc
 }