--- conflicted
+++ resolved
@@ -13,12 +13,9 @@
 	"github.com/mongodb/mongo-go-driver/core/description"
 	"github.com/mongodb/mongo-go-driver/core/session"
 	"github.com/mongodb/mongo-go-driver/core/topology"
-<<<<<<< HEAD
+	"github.com/mongodb/mongo-go-driver/core/uuid"
 
 	"go.opencensus.io/trace"
-=======
-	"github.com/mongodb/mongo-go-driver/core/uuid"
->>>>>>> 44fa48dc
 )
 
 // ListIndexes handles the full cycle dispatch and execution of a listIndexes command against the provided
@@ -49,15 +46,6 @@
 	}
 	defer conn.Close()
 
-<<<<<<< HEAD
-	span.Annotatef(nil, "Invoking cmd.RoundTrip")
-	cur, err := cmd.RoundTrip(ctx, ss.Description(), ss, conn)
-	span.Annotatef(nil, "Finished invoking cmd.RoundTrip")
-	if err != nil {
-		span.SetStatus(trace.Status{Code: int32(trace.StatusCodeInternal), Message: err.Error()})
-	}
-	return cur, err
-=======
 	// If no explicit session and deployment supports sessions, start implicit session.
 	if cmd.Session == nil && topo.SupportsSessions() {
 		cmd.Session, err = session.NewClientSession(pool, clientID, session.Implicit)
@@ -66,6 +54,11 @@
 		}
 	}
 
-	return cmd.RoundTrip(ctx, ss.Description(), ss, conn)
->>>>>>> 44fa48dc
+	span.Annotatef(nil, "Invoking cmd.RoundTrip")
+	cur, err := cmd.RoundTrip(ctx, ss.Description(), ss, conn)
+	span.Annotatef(nil, "Finished invoking cmd.RoundTrip")
+	if err != nil {
+		span.SetStatus(trace.Status{Code: int32(trace.StatusCodeInternal), Message: err.Error()})
+	}
+	return cur, err
 }