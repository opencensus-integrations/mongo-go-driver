--- conflicted
+++ resolved
@@ -42,22 +42,6 @@
 		return result.FindAndModify{}, err
 	}
 
-<<<<<<< HEAD
-	acknowledged := true
-	if wc != nil {
-		span.Annotatef(nil, "Creating writeConcernOption")
-		opt, err := writeConcernOption(wc)
-		span.Annotatef(nil, "Finished creating writeConcernOption")
-		if err != nil {
-			span.SetStatus(trace.Status{Code: int32(trace.StatusCodeInternal), Message: err.Error()})
-			return result.FindAndModify{}, err
-		}
-		cmd.Opts = append(cmd.Opts, opt)
-		acknowledged = wc.Acknowledged()
-	}
-
-=======
->>>>>>> 44fa48dc
 	desc := ss.Description()
 	span.Annotatef(nil, "Invoking ss.Connection")
 	conn, err := ss.Connection(ctx)
@@ -74,21 +58,7 @@
 
 			_, _ = cmd.RoundTrip(ctx, desc, conn)
 		}()
-<<<<<<< HEAD
 		span.SetStatus(trace.Status{Code: int32(trace.StatusCodeInternal), Message: "Unackwnowledge write"})
-		return result.FindAndModify{}, ErrUnacknowledgedWrite
-	}
-	defer conn.Close()
-
-	span.Annotatef(nil, "Invoking cmd.RoundTrip")
-	fim, err := cmd.RoundTrip(ctx, desc, conn)
-	span.Annotatef(nil, "Finished invoking cmd.RoundTrip")
-	if err != nil {
-		span.SetStatus(trace.Status{Code: int32(trace.StatusCodeInternal), Message: err.Error()})
-	}
-	return fim, err
-=======
-
 		return result.FindAndModify{}, command.ErrUnacknowledgedWrite
 	}
 	defer conn.Close()
@@ -102,6 +72,12 @@
 		defer cmd.Session.EndSession()
 	}
 
-	return cmd.RoundTrip(ctx, desc, conn)
->>>>>>> 44fa48dc
+	span.Annotatef(nil, "Invoking cmd.RoundTrip")
+	fim, err := cmd.RoundTrip(ctx, desc, conn)
+	span.Annotatef(nil, "Finished invoking cmd.RoundTrip")
+	if err != nil {
+		span.SetStatus(trace.Status{Code: int32(trace.StatusCodeInternal), Message: err.Error()})
+	}
+	return fim, err
+
 }