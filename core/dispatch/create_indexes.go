// Copyright (C) MongoDB, Inc. 2017-present.
//
// Licensed under the Apache License, Version 2.0 (the "License"); you may
// not use this file except in compliance with the License. You may obtain
// a copy of the License at http://www.apache.org/licenses/LICENSE-2.0

package dispatch

import (
	"context"

	"github.com/mongodb/mongo-go-driver/core/command"
	"github.com/mongodb/mongo-go-driver/core/description"
	"github.com/mongodb/mongo-go-driver/core/result"
	"github.com/mongodb/mongo-go-driver/core/session"
	"github.com/mongodb/mongo-go-driver/core/topology"
<<<<<<< HEAD

	"go.opencensus.io/trace"
=======
	"github.com/mongodb/mongo-go-driver/core/uuid"
>>>>>>> 44fa48dc
)

// CreateIndexes handles the full cycle dispatch and execution of a createIndexes
// command against the provided topology.
func CreateIndexes(
	ctx context.Context,
	cmd command.CreateIndexes,
	topo *topology.Topology,
	selector description.ServerSelector,
	clientID uuid.UUID,
	pool *session.Pool,
) (result.CreateIndexes, error) {

	ctx, span := trace.StartSpan(ctx, "mongo-go/core/dispatch.CreateIndexes")
	defer span.End()

	span.Annotatef(nil, "Invoking topology.SelectServer")
	ss, err := topo.SelectServer(ctx, selector)
	span.Annotatef(nil, "Finished invoking topology.SelectServer")
	if err != nil {
		span.SetStatus(trace.Status{Code: int32(trace.StatusCodeInternal), Message: err.Error()})
		return result.CreateIndexes{}, err
	}

	span.Annotatef(nil, "Creating Connection")
	conn, err := ss.Connection(ctx)
	span.Annotatef(nil, "Finished creating Connection")
	if err != nil {
		span.SetStatus(trace.Status{Code: int32(trace.StatusCodeInternal), Message: err.Error()})
		return result.CreateIndexes{}, err
	}
	defer conn.Close()

<<<<<<< HEAD
	span.Annotatef(nil, "Invoking cmd.RoundTrip")
	ci, err := cmd.RoundTrip(ctx, ss.Description(), conn)
	span.Annotatef(nil, "Finished invoking cmd.RoundTrip")
	if err != nil {
		span.SetStatus(trace.Status{Code: int32(trace.StatusCodeInternal), Message: err.Error()})
	}
	return ci, err
=======
	// If no explicit session and deployment supports sessions, start implicit session.
	if cmd.Session == nil && topo.SupportsSessions() {
		cmd.Session, err = session.NewClientSession(pool, clientID, session.Implicit)
		if err != nil {
			return result.CreateIndexes{}, err
		}
		defer cmd.Session.EndSession()
	}

	return cmd.RoundTrip(ctx, ss.Description(), conn)
>>>>>>> 44fa48dc
}<|MERGE_RESOLUTION|>--- conflicted
+++ resolved
@@ -14,12 +14,9 @@
 	"github.com/mongodb/mongo-go-driver/core/result"
 	"github.com/mongodb/mongo-go-driver/core/session"
 	"github.com/mongodb/mongo-go-driver/core/topology"
-<<<<<<< HEAD
+	"github.com/mongodb/mongo-go-driver/core/uuid"
 
 	"go.opencensus.io/trace"
-=======
-	"github.com/mongodb/mongo-go-driver/core/uuid"
->>>>>>> 44fa48dc
 )
 
 // CreateIndexes handles the full cycle dispatch and execution of a createIndexes
@@ -53,15 +50,6 @@
 	}
 	defer conn.Close()
 
-<<<<<<< HEAD
-	span.Annotatef(nil, "Invoking cmd.RoundTrip")
-	ci, err := cmd.RoundTrip(ctx, ss.Description(), conn)
-	span.Annotatef(nil, "Finished invoking cmd.RoundTrip")
-	if err != nil {
-		span.SetStatus(trace.Status{Code: int32(trace.StatusCodeInternal), Message: err.Error()})
-	}
-	return ci, err
-=======
 	// If no explicit session and deployment supports sessions, start implicit session.
 	if cmd.Session == nil && topo.SupportsSessions() {
 		cmd.Session, err = session.NewClientSession(pool, clientID, session.Implicit)
@@ -71,6 +59,11 @@
 		defer cmd.Session.EndSession()
 	}
 
-	return cmd.RoundTrip(ctx, ss.Description(), conn)
->>>>>>> 44fa48dc
+	span.Annotatef(nil, "Invoking cmd.RoundTrip")
+	ci, err := cmd.RoundTrip(ctx, ss.Description(), conn)
+	span.Annotatef(nil, "Finished invoking cmd.RoundTrip")
+	if err != nil {
+		span.SetStatus(trace.Status{Code: int32(trace.StatusCodeInternal), Message: err.Error()})
+	}
+	return ci, err
 }