// Copyright (C) MongoDB, Inc. 2017-present.
//
// Licensed under the Apache License, Version 2.0 (the "License"); you may
// not use this file except in compliance with the License. You may obtain
// a copy of the License at http://www.apache.org/licenses/LICENSE-2.0

package dispatch

import (
	"context"

	"github.com/mongodb/mongo-go-driver/core/command"
	"github.com/mongodb/mongo-go-driver/core/description"
	"github.com/mongodb/mongo-go-driver/core/result"
	"github.com/mongodb/mongo-go-driver/core/session"
	"github.com/mongodb/mongo-go-driver/core/topology"
<<<<<<< HEAD

	"go.opencensus.io/trace"
=======
	"github.com/mongodb/mongo-go-driver/core/uuid"
>>>>>>> 44fa48dc
)

// Distinct handles the full cycle dispatch and execution of a distinct command against the provided
// topology.
func Distinct(
	ctx context.Context,
	cmd command.Distinct,
	topo *topology.Topology,
	selector description.ServerSelector,
	clientID uuid.UUID,
	pool *session.Pool,
) (result.Distinct, error) {

	ctx, span := trace.StartSpan(ctx, "mongo-go/core/dispatch.Distinct")
	defer span.End()

	span.Annotatef(nil, "Invoking topology.SelectServer")
	ss, err := topo.SelectServer(ctx, selector)
	span.Annotatef(nil, "Finished invoking topology.SelectServer")
	if err != nil {
		span.SetStatus(trace.Status{Code: int32(trace.StatusCodeInternal), Message: err.Error()})
		return result.Distinct{}, err
	}

<<<<<<< HEAD
	if rc != nil {
		span.Annotatef(nil, "Creating readConcernOption")
		opt, err := readConcernOption(rc)
		span.Annotatef(nil, "Finished creating readConcernOption")
		if err != nil {
			span.SetStatus(trace.Status{Code: int32(trace.StatusCodeInternal), Message: err.Error()})
			return result.Distinct{}, err
		}
		cmd.Opts = append(cmd.Opts, opt)
	}

=======
>>>>>>> 44fa48dc
	desc := ss.Description()
	span.Annotatef(nil, "Invoking ss.Connection")
	conn, err := ss.Connection(ctx)
	span.Annotatef(nil, "Finished invoking ss.Connection")
	if err != nil {
		span.SetStatus(trace.Status{Code: int32(trace.StatusCodeInternal), Message: err.Error()})
		return result.Distinct{}, err
	}
	defer conn.Close()

<<<<<<< HEAD
	span.Annotatef(nil, "Invoking cmd.RoundTrip")
	di, err := cmd.RoundTrip(ctx, desc, conn)
	span.Annotatef(nil, "Finished invoking cmd.RoundTrip")
	if err != nil {
		span.SetStatus(trace.Status{Code: int32(trace.StatusCodeInternal), Message: err.Error()})
	}
	return di, err
=======
	// If no explicit session and deployment supports sessions, start implicit session.
	if cmd.Session == nil && topo.SupportsSessions() {
		cmd.Session, err = session.NewClientSession(pool, clientID, session.Implicit)
		if err != nil {
			return result.Distinct{}, err
		}
		defer cmd.Session.EndSession()
	}

	return cmd.RoundTrip(ctx, desc, conn)
>>>>>>> 44fa48dc
}<|MERGE_RESOLUTION|>--- conflicted
+++ resolved
@@ -14,12 +14,9 @@
 	"github.com/mongodb/mongo-go-driver/core/result"
 	"github.com/mongodb/mongo-go-driver/core/session"
 	"github.com/mongodb/mongo-go-driver/core/topology"
-<<<<<<< HEAD
+	"github.com/mongodb/mongo-go-driver/core/uuid"
 
 	"go.opencensus.io/trace"
-=======
-	"github.com/mongodb/mongo-go-driver/core/uuid"
->>>>>>> 44fa48dc
 )
 
 // Distinct handles the full cycle dispatch and execution of a distinct command against the provided
@@ -44,20 +41,6 @@
 		return result.Distinct{}, err
 	}
 
-<<<<<<< HEAD
-	if rc != nil {
-		span.Annotatef(nil, "Creating readConcernOption")
-		opt, err := readConcernOption(rc)
-		span.Annotatef(nil, "Finished creating readConcernOption")
-		if err != nil {
-			span.SetStatus(trace.Status{Code: int32(trace.StatusCodeInternal), Message: err.Error()})
-			return result.Distinct{}, err
-		}
-		cmd.Opts = append(cmd.Opts, opt)
-	}
-
-=======
->>>>>>> 44fa48dc
 	desc := ss.Description()
 	span.Annotatef(nil, "Invoking ss.Connection")
 	conn, err := ss.Connection(ctx)
@@ -68,15 +51,6 @@
 	}
 	defer conn.Close()
 
-<<<<<<< HEAD
-	span.Annotatef(nil, "Invoking cmd.RoundTrip")
-	di, err := cmd.RoundTrip(ctx, desc, conn)
-	span.Annotatef(nil, "Finished invoking cmd.RoundTrip")
-	if err != nil {
-		span.SetStatus(trace.Status{Code: int32(trace.StatusCodeInternal), Message: err.Error()})
-	}
-	return di, err
-=======
 	// If no explicit session and deployment supports sessions, start implicit session.
 	if cmd.Session == nil && topo.SupportsSessions() {
 		cmd.Session, err = session.NewClientSession(pool, clientID, session.Implicit)
@@ -86,6 +60,12 @@
 		defer cmd.Session.EndSession()
 	}
 
-	return cmd.RoundTrip(ctx, desc, conn)
->>>>>>> 44fa48dc
+	span.Annotatef(nil, "Invoking cmd.RoundTrip")
+	di, err := cmd.RoundTrip(ctx, desc, conn)
+	span.Annotatef(nil, "Finished invoking cmd.RoundTrip")
+	if err != nil {
+		span.SetStatus(trace.Status{Code: int32(trace.StatusCodeInternal), Message: err.Error()})
+	}
+	return di, err
+
 }