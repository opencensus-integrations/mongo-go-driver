// Copyright (C) MongoDB, Inc. 2017-present.
//
// Licensed under the Apache License, Version 2.0 (the "License"); you may
// not use this file except in compliance with the License. You may obtain
// a copy of the License at http://www.apache.org/licenses/LICENSE-2.0

package dispatch

import (
	"context"

	"github.com/mongodb/mongo-go-driver/core/command"
	"github.com/mongodb/mongo-go-driver/core/description"
	"github.com/mongodb/mongo-go-driver/core/result"
	"github.com/mongodb/mongo-go-driver/core/session"
	"github.com/mongodb/mongo-go-driver/core/topology"
	"github.com/mongodb/mongo-go-driver/core/uuid"
	"github.com/mongodb/mongo-go-driver/core/writeconcern"

	"github.com/mongodb/mongo-go-driver/internal/observability"
	"go.opencensus.io/stats"
	"go.opencensus.io/tag"
	"go.opencensus.io/trace"
)

// Delete handles the full cycle dispatch and execution of a delete command against the provided
// topology.
func Delete(
	ctx context.Context,
	cmd command.Delete,
	topo *topology.Topology,
	selector description.ServerSelector,
	clientID uuid.UUID,
	pool *session.Pool,
	retryWrite bool,
) (result.Delete, error) {

	ctx, span := trace.StartSpan(ctx, "mongo-go/core/dispatch.Delete")
	ctx, _ = tag.New(ctx, tag.Upsert(observability.KeyMethod, "delete"))
	defer span.End()

	span.Annotatef(nil, "Invoking topology.SelectServer")
	ss, err := topo.SelectServer(ctx, selector)
	span.Annotatef(nil, "Finished invoking topology.SelectServer")
	if err != nil {
		ctx, _ = tag.New(ctx, tag.Upsert(observability.KeyPart, "connection"))
		stats.Record(ctx, observability.MErrors.M(1))
		span.SetStatus(trace.Status{Code: int32(trace.StatusCodeInternal), Message: err.Error()})
		return result.Delete{}, err
	}

	// If no explicit session and deployment supports sessions, start implicit session.
	if cmd.Session == nil && topo.SupportsSessions() && writeconcern.AckWrite(cmd.WriteConcern) {
		cmd.Session, err = session.NewClientSession(pool, clientID, session.Implicit)
		if err != nil {
			return result.Delete{}, err
		}
		defer cmd.Session.EndSession()
	}

	// Execute in a single trip if retry writes not supported, or retry not enabled
	if !retrySupported(topo, ss.Description(), cmd.Session, cmd.WriteConcern) || !retryWrite {
		if cmd.Session != nil {
			cmd.Session.RetryWrite = false // explicitly set to false to prevent encoding transaction number
		}
		return delete(ctx, cmd, ss, nil)
	}

	cmd.Session.RetryWrite = retryWrite
	cmd.Session.IncrementTxnNumber()

	res, originalErr := delete(ctx, cmd, ss, nil)

	// Retry if appropriate
	if cerr, ok := originalErr.(command.Error); ok && cerr.Retryable() ||
		res.WriteConcernError != nil && command.IsWriteConcernErrorRetryable(res.WriteConcernError) {
		ss, err := topo.SelectServer(ctx, selector)

		// Return original error if server selection fails or new server does not support retryable writes
		if err != nil || !retrySupported(topo, ss.Description(), cmd.Session, cmd.WriteConcern) {
			return res, originalErr
		}

		return delete(ctx, cmd, ss, cerr)
	}
	return res, originalErr
}

func delete(
	ctx context.Context,
	cmd command.Delete,
	ss *topology.SelectedServer,
	oldErr error,
) (result.Delete, error) {
	desc := ss.Description()
<<<<<<< HEAD
	span.Annotatef(nil, "Creating ss.Connection")
=======

>>>>>>> ac85d3eb
	conn, err := ss.Connection(ctx)
	span.Annotatef(nil, "Finished creating ss.Connection")
	if err != nil {
<<<<<<< HEAD
		ctx, _ = tag.New(ctx, tag.Upsert(observability.KeyPart, "connection"))
		stats.Record(ctx, observability.MErrors.M(1))
		span.SetStatus(trace.Status{Code: int32(trace.StatusCodeInternal), Message: err.Error()})
=======
		if oldErr != nil {
			return result.Delete{}, oldErr
		}
>>>>>>> ac85d3eb
		return result.Delete{}, err
	}

	if !writeconcern.AckWrite(cmd.WriteConcern) {
		go func() {
			defer func() { _ = recover() }()
			defer conn.Close()

			_, _ = cmd.RoundTrip(ctx, desc, conn)
		}()

		ctx, _ = tag.New(ctx, tag.Upsert(observability.KeyPart, "write"))
		stats.Record(ctx, observability.MErrors.M(1))
		span.SetStatus(trace.Status{Code: int32(trace.StatusCodeInternal), Message: "Unacknowledged write"})
		return result.Delete{}, command.ErrUnacknowledgedWrite
	}
	defer conn.Close()

<<<<<<< HEAD
	// If no explicit session and deployment supports sessions, start implicit session.
	if cmd.Session == nil && topo.SupportsSessions() {
		cmd.Session, err = session.NewClientSession(pool, clientID, session.Implicit)
		if err != nil {
			return result.Delete{}, err
		}
		defer cmd.Session.EndSession()
	}

	di, err := cmd.RoundTrip(ctx, desc, conn)
	span.Annotatef(nil, "Finished invoking cmd.RoundTrip")
	if err != nil {
		ctx, _ = tag.New(ctx, tag.Upsert(observability.KeyPart, "delete"))
		stats.Record(ctx, observability.MErrors.M(1))
		span.SetStatus(trace.Status{Code: int32(trace.StatusCodeInternal), Message: err.Error()})
	}
	return di, err

=======
	return cmd.RoundTrip(ctx, desc, conn)
>>>>>>> ac85d3eb
}<|MERGE_RESOLUTION|>--- conflicted
+++ resolved
@@ -63,13 +63,13 @@
 		if cmd.Session != nil {
 			cmd.Session.RetryWrite = false // explicitly set to false to prevent encoding transaction number
 		}
-		return delete(ctx, cmd, ss, nil)
+		return delete(ctx, span, cmd, ss, nil)
 	}
 
 	cmd.Session.RetryWrite = retryWrite
 	cmd.Session.IncrementTxnNumber()
 
-	res, originalErr := delete(ctx, cmd, ss, nil)
+	res, originalErr := delete(ctx, span, cmd, ss, nil)
 
 	// Retry if appropriate
 	if cerr, ok := originalErr.(command.Error); ok && cerr.Retryable() ||
@@ -81,35 +81,30 @@
 			return res, originalErr
 		}
 
-		return delete(ctx, cmd, ss, cerr)
+		return delete(ctx, span, cmd, ss, cerr)
 	}
 	return res, originalErr
 }
 
 func delete(
 	ctx context.Context,
+	span *trace.Span,
 	cmd command.Delete,
 	ss *topology.SelectedServer,
 	oldErr error,
 ) (result.Delete, error) {
 	desc := ss.Description()
-<<<<<<< HEAD
+
 	span.Annotatef(nil, "Creating ss.Connection")
-=======
-
->>>>>>> ac85d3eb
 	conn, err := ss.Connection(ctx)
 	span.Annotatef(nil, "Finished creating ss.Connection")
 	if err != nil {
-<<<<<<< HEAD
 		ctx, _ = tag.New(ctx, tag.Upsert(observability.KeyPart, "connection"))
 		stats.Record(ctx, observability.MErrors.M(1))
 		span.SetStatus(trace.Status{Code: int32(trace.StatusCodeInternal), Message: err.Error()})
-=======
 		if oldErr != nil {
 			return result.Delete{}, oldErr
 		}
->>>>>>> ac85d3eb
 		return result.Delete{}, err
 	}
 
@@ -128,16 +123,6 @@
 	}
 	defer conn.Close()
 
-<<<<<<< HEAD
-	// If no explicit session and deployment supports sessions, start implicit session.
-	if cmd.Session == nil && topo.SupportsSessions() {
-		cmd.Session, err = session.NewClientSession(pool, clientID, session.Implicit)
-		if err != nil {
-			return result.Delete{}, err
-		}
-		defer cmd.Session.EndSession()
-	}
-
 	di, err := cmd.RoundTrip(ctx, desc, conn)
 	span.Annotatef(nil, "Finished invoking cmd.RoundTrip")
 	if err != nil {
@@ -146,8 +131,4 @@
 		span.SetStatus(trace.Status{Code: int32(trace.StatusCodeInternal), Message: err.Error()})
 	}
 	return di, err
-
-=======
-	return cmd.RoundTrip(ctx, desc, conn)
->>>>>>> ac85d3eb
 }