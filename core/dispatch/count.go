// Copyright (C) MongoDB, Inc. 2017-present.
//
// Licensed under the Apache License, Version 2.0 (the "License"); you may
// not use this file except in compliance with the License. You may obtain
// a copy of the License at http://www.apache.org/licenses/LICENSE-2.0

package dispatch

import (
	"context"

	"github.com/mongodb/mongo-go-driver/core/command"
	"github.com/mongodb/mongo-go-driver/core/description"
	"github.com/mongodb/mongo-go-driver/core/session"
	"github.com/mongodb/mongo-go-driver/core/topology"
<<<<<<< HEAD

	"go.opencensus.io/trace"
=======
	"github.com/mongodb/mongo-go-driver/core/uuid"
>>>>>>> 44fa48dc
)

// Count handles the full cycle dispatch and execution of a count command against the provided
// topology.
func Count(
	ctx context.Context,
	cmd command.Count,
	topo *topology.Topology,
	selector description.ServerSelector,
	clientID uuid.UUID,
	pool *session.Pool,
) (int64, error) {

	ctx, span := trace.StartSpan(ctx, "mongo-go/core/dispatch.Count")
	defer span.End()

	span.Annotatef(nil, "Invoking topology.SelectServer")
	ss, err := topo.SelectServer(ctx, selector)
	span.Annotatef(nil, "Finished invoking topology.SelectServer")
	if err != nil {
		span.SetStatus(trace.Status{Code: int32(trace.StatusCodeInternal), Message: err.Error()})
		return 0, err
	}

<<<<<<< HEAD
	if rc != nil {
		span.Annotatef(nil, "Creating readConcernOption")
		opt, err := readConcernOption(rc)
		span.Annotatef(nil, "Finished creating readConcernOption")
		if err != nil {
			span.SetStatus(trace.Status{Code: int32(trace.StatusCodeInternal), Message: err.Error()})
			return 0, err
		}
		cmd.Opts = append(cmd.Opts, opt)
	}

=======
>>>>>>> 44fa48dc
	desc := ss.Description()
	span.Annotatef(nil, "Creating Connection")
	conn, err := ss.Connection(ctx)
	span.Annotatef(nil, "Finished creating Connection")
	if err != nil {
		span.SetStatus(trace.Status{Code: int32(trace.StatusCodeInternal), Message: err.Error()})
		return 0, err
	}
	defer conn.Close()

<<<<<<< HEAD
	cur, err := cmd.RoundTrip(ctx, desc, conn)
	if err != nil {
		span.SetStatus(trace.Status{Code: int32(trace.StatusCodeInternal), Message: err.Error()})
	}
	return cur, err
=======
	// If no explicit session and deployment supports sessions, start implicit session.
	if cmd.Session == nil && topo.SupportsSessions() {
		cmd.Session, err = session.NewClientSession(pool, clientID, session.Implicit)
		if err != nil {
			return 0, err
		}
		defer cmd.Session.EndSession()
	}

	return cmd.RoundTrip(ctx, desc, conn)
>>>>>>> 44fa48dc
}<|MERGE_RESOLUTION|>--- conflicted
+++ resolved
@@ -13,12 +13,9 @@
 	"github.com/mongodb/mongo-go-driver/core/description"
 	"github.com/mongodb/mongo-go-driver/core/session"
 	"github.com/mongodb/mongo-go-driver/core/topology"
-<<<<<<< HEAD
+	"github.com/mongodb/mongo-go-driver/core/uuid"
 
 	"go.opencensus.io/trace"
-=======
-	"github.com/mongodb/mongo-go-driver/core/uuid"
->>>>>>> 44fa48dc
 )
 
 // Count handles the full cycle dispatch and execution of a count command against the provided
@@ -43,20 +40,6 @@
 		return 0, err
 	}
 
-<<<<<<< HEAD
-	if rc != nil {
-		span.Annotatef(nil, "Creating readConcernOption")
-		opt, err := readConcernOption(rc)
-		span.Annotatef(nil, "Finished creating readConcernOption")
-		if err != nil {
-			span.SetStatus(trace.Status{Code: int32(trace.StatusCodeInternal), Message: err.Error()})
-			return 0, err
-		}
-		cmd.Opts = append(cmd.Opts, opt)
-	}
-
-=======
->>>>>>> 44fa48dc
 	desc := ss.Description()
 	span.Annotatef(nil, "Creating Connection")
 	conn, err := ss.Connection(ctx)
@@ -67,13 +50,6 @@
 	}
 	defer conn.Close()
 
-<<<<<<< HEAD
-	cur, err := cmd.RoundTrip(ctx, desc, conn)
-	if err != nil {
-		span.SetStatus(trace.Status{Code: int32(trace.StatusCodeInternal), Message: err.Error()})
-	}
-	return cur, err
-=======
 	// If no explicit session and deployment supports sessions, start implicit session.
 	if cmd.Session == nil && topo.SupportsSessions() {
 		cmd.Session, err = session.NewClientSession(pool, clientID, session.Implicit)
@@ -83,6 +59,9 @@
 		defer cmd.Session.EndSession()
 	}
 
-	return cmd.RoundTrip(ctx, desc, conn)
->>>>>>> 44fa48dc
+	cur, err := cmd.RoundTrip(ctx, desc, conn)
+	if err != nil {
+		span.SetStatus(trace.Status{Code: int32(trace.StatusCodeInternal), Message: err.Error()})
+	}
+	return cur, err
 }