// Copyright (C) MongoDB, Inc. 2017-present.
//
// Licensed under the Apache License, Version 2.0 (the "License"); you may
// not use this file except in compliance with the License. You may obtain
// a copy of the License at http://www.apache.org/licenses/LICENSE-2.0

package dispatch

import (
	"context"

	"github.com/mongodb/mongo-go-driver/core/command"
	"github.com/mongodb/mongo-go-driver/core/description"
	"github.com/mongodb/mongo-go-driver/core/session"
	"github.com/mongodb/mongo-go-driver/core/topology"
<<<<<<< HEAD
	"github.com/mongodb/mongo-go-driver/core/writeconcern"

	"github.com/mongodb/mongo-go-driver/internal/observability"
	"go.opencensus.io/stats"
	"go.opencensus.io/tag"
	"go.opencensus.io/trace"
=======
	"github.com/mongodb/mongo-go-driver/core/uuid"
>>>>>>> 44fa48dc
)

// Aggregate handles the full cycle dispatch and execution of an aggregate command against the provided
// topology.
func Aggregate(
	ctx context.Context,
	cmd command.Aggregate,
	topo *topology.Topology,
	readSelector, writeSelector description.ServerSelector,
	clientID uuid.UUID,
	pool *session.Pool,
) (command.Cursor, error) {

	ctx, _ = tag.New(ctx, tag.Upsert(observability.KeyMethod, "aggregate"))
	ctx, span := trace.StartSpan(ctx, "mongo-go/core/dispatch.Aggregate")
	defer span.End()

	dollarOut := cmd.HasDollarOut()

	var ss *topology.SelectedServer
	var err error
	switch dollarOut {
	case true:
		span.Annotatef(nil, "Invoking topology.SelectServer")
		ss, err = topo.SelectServer(ctx, writeSelector)
		span.Annotatef(nil, "Finished invoking topology.SelectServer")
		if err != nil {
			ctx, _ = tag.New(ctx, tag.Upsert(observability.KeyPart, "topo_selectserver"))
			stats.Record(ctx, observability.MErrors.M(1))
			span.SetStatus(trace.Status{Code: int32(trace.StatusCodeInternal), Message: err.Error()})
			return nil, err
		}
	case false:
		span.Annotatef(nil, "Invoking topology.SelectServer")
		ss, err = topo.SelectServer(ctx, readSelector)
		span.Annotatef(nil, "Finished invoking topology.SelectServer")
		if err != nil {
			ctx, _ = tag.New(ctx, tag.Upsert(observability.KeyPart, "topo_selectserver"))
			stats.Record(ctx, observability.MErrors.M(1))
			span.SetStatus(trace.Status{Code: int32(trace.StatusCodeInternal), Message: err.Error()})
			return nil, err
		}
	}

	desc := ss.Description()
	conn, err := ss.Connection(ctx)
	if err != nil {
		ctx, _ = tag.New(ctx, tag.Upsert(observability.KeyPart, "connection"))
		stats.Record(ctx, observability.MErrors.M(1))
		span.SetStatus(trace.Status{Code: int32(trace.StatusCodeInternal), Message: err.Error()})
		return nil, err
	}

<<<<<<< HEAD
	if !acknowledged {
		go func() {
			defer func() { _ = recover() }()
			defer conn.Close()
			_, _ = cmd.RoundTrip(ctx, desc, ss, conn)
		}()
		ctx, _ = tag.New(ctx, tag.Upsert(observability.KeyPart, "write"))
		stats.Record(ctx, observability.MErrors.M(1))
		return nil, ErrUnacknowledgedWrite
	}
	defer conn.Close()

	span.Annotatef(nil, "Invoking cmd.RoundTrip")
	cur, err := cmd.RoundTrip(ctx, desc, ss, conn)
	span.Annotatef(nil, "Finished invoking cmd.RoundTrip")
	if err != nil {
		ctx, _ = tag.New(ctx, tag.Upsert(observability.KeyPart, "roundtrip"))
		stats.Record(ctx, observability.MErrors.M(1))
		span.SetStatus(trace.Status{Code: int32(trace.StatusCodeInternal), Message: err.Error()})
	}
	return cur, err
=======
	defer conn.Close()

	// If no explicit session and deployment supports sessions, start implicit session.
	if cmd.Session == nil && topo.SupportsSessions() {
		cmd.Session, err = session.NewClientSession(pool, clientID, session.Implicit)
		if err != nil {
			return nil, err
		}
	}

	return cmd.RoundTrip(ctx, desc, ss, conn)
>>>>>>> 44fa48dc
}<|MERGE_RESOLUTION|>--- conflicted
+++ resolved
@@ -13,16 +13,12 @@
 	"github.com/mongodb/mongo-go-driver/core/description"
 	"github.com/mongodb/mongo-go-driver/core/session"
 	"github.com/mongodb/mongo-go-driver/core/topology"
-<<<<<<< HEAD
-	"github.com/mongodb/mongo-go-driver/core/writeconcern"
+	"github.com/mongodb/mongo-go-driver/core/uuid"
 
 	"github.com/mongodb/mongo-go-driver/internal/observability"
 	"go.opencensus.io/stats"
 	"go.opencensus.io/tag"
 	"go.opencensus.io/trace"
-=======
-	"github.com/mongodb/mongo-go-driver/core/uuid"
->>>>>>> 44fa48dc
 )
 
 // Aggregate handles the full cycle dispatch and execution of an aggregate command against the provided
@@ -75,40 +71,18 @@
 		span.SetStatus(trace.Status{Code: int32(trace.StatusCodeInternal), Message: err.Error()})
 		return nil, err
 	}
-
-<<<<<<< HEAD
-	if !acknowledged {
-		go func() {
-			defer func() { _ = recover() }()
-			defer conn.Close()
-			_, _ = cmd.RoundTrip(ctx, desc, ss, conn)
-		}()
-		ctx, _ = tag.New(ctx, tag.Upsert(observability.KeyPart, "write"))
-		stats.Record(ctx, observability.MErrors.M(1))
-		return nil, ErrUnacknowledgedWrite
-	}
-	defer conn.Close()
-
-	span.Annotatef(nil, "Invoking cmd.RoundTrip")
-	cur, err := cmd.RoundTrip(ctx, desc, ss, conn)
-	span.Annotatef(nil, "Finished invoking cmd.RoundTrip")
-	if err != nil {
-		ctx, _ = tag.New(ctx, tag.Upsert(observability.KeyPart, "roundtrip"))
-		stats.Record(ctx, observability.MErrors.M(1))
-		span.SetStatus(trace.Status{Code: int32(trace.StatusCodeInternal), Message: err.Error()})
-	}
-	return cur, err
-=======
 	defer conn.Close()
 
 	// If no explicit session and deployment supports sessions, start implicit session.
 	if cmd.Session == nil && topo.SupportsSessions() {
 		cmd.Session, err = session.NewClientSession(pool, clientID, session.Implicit)
 		if err != nil {
+			ctx, _ = tag.New(ctx, tag.Upsert(observability.KeyPart, "session_newclientsession"))
+			stats.Record(ctx, observability.MErrors.M(1))
+			span.SetStatus(trace.Status{Code: int32(trace.StatusCodeInternal), Message: err.Error()})
 			return nil, err
 		}
 	}
 
 	return cmd.RoundTrip(ctx, desc, ss, conn)
->>>>>>> 44fa48dc
 }