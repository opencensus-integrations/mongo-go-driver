// Copyright (C) MongoDB, Inc. 2017-present.
//
// Licensed under the Apache License, Version 2.0 (the "License"); you may
// not use this file except in compliance with the License. You may obtain
// a copy of the License at http://www.apache.org/licenses/LICENSE-2.0

package dispatch

import (
	"context"

	"github.com/mongodb/mongo-go-driver/core/command"
	"github.com/mongodb/mongo-go-driver/core/description"
	"github.com/mongodb/mongo-go-driver/core/option"
	"github.com/mongodb/mongo-go-driver/core/topology"
	"github.com/mongodb/mongo-go-driver/core/writeconcern"

	"github.com/mongodb/mongo-go-driver/internal/observability"
	"go.opencensus.io/stats"
	"go.opencensus.io/tag"
	"go.opencensus.io/trace"
)

// Aggregate handles the full cycle dispatch and execution of an aggregate command against the provided
// topology.
func Aggregate(
	ctx context.Context,
	cmd command.Aggregate,
	topo *topology.Topology,
	readSelector, writeSelector description.ServerSelector,
	wc *writeconcern.WriteConcern,
) (command.Cursor, error) {

	ctx, _ = tag.New(ctx, tag.Upsert(observability.KeyMethod, "aggregate"))
	ctx, span := trace.StartSpan(ctx, "mongo-go/core/dispatch.Aggregate")
	defer span.End()

	dollarOut := cmd.HasDollarOut()

	var ss *topology.SelectedServer
	var err error
	acknowledged := true
	switch dollarOut {
	case true:
		span.Annotatef(nil, "Invoking topology.SelectServer")
		ss, err = topo.SelectServer(ctx, writeSelector)
		span.Annotatef(nil, "Finished invoking topology.SelectServer")
		if err != nil {
			ctx, _ = tag.New(ctx, tag.Upsert(observability.KeyPart, "topo_selectserver"))
			stats.Record(ctx, observability.MErrors.M(1))
			span.SetStatus(trace.Status{Code: int32(trace.StatusCodeInternal), Message: err.Error()})
			return nil, err
		}
		if wc != nil {
<<<<<<< HEAD
			span.Annotatef(nil, "Invoking WriteConcern.MarshalBSONElement")
			elem, err := wc.MarshalBSONElement()
			span.Annotatef(nil, "Finished invoking WriteConcern.MarshalBSONElement")
			if err != nil {
				ctx, _ = tag.New(ctx, tag.Upsert(observability.KeyPart, "marshal_bson_element"))
				stats.Record(ctx, observability.MErrors.M(1))
				span.SetStatus(trace.Status{Code: int32(trace.StatusCodeInternal), Message: err.Error()})
				return nil, err
			}

			opt := options.OptWriteConcern{WriteConcern: elem, Acknowledged: wc.Acknowledged()}
=======
			opt := option.OptWriteConcern{WriteConcern: wc}
>>>>>>> fff8c98e
			cmd.Opts = append(cmd.Opts, opt)
			acknowledged = wc.Acknowledged()
		}
	case false:
		span.Annotatef(nil, "Invoking topology.SelectServer")
		ss, err = topo.SelectServer(ctx, readSelector)
		span.Annotatef(nil, "Finished invoking topology.SelectServer")
		if err != nil {
			ctx, _ = tag.New(ctx, tag.Upsert(observability.KeyPart, "topo_selectserver"))
			stats.Record(ctx, observability.MErrors.M(1))
			span.SetStatus(trace.Status{Code: int32(trace.StatusCodeInternal), Message: err.Error()})
			return nil, err
		}
	}

	desc := ss.Description()
	conn, err := ss.Connection(ctx)
	if err != nil {
		ctx, _ = tag.New(ctx, tag.Upsert(observability.KeyPart, "connection"))
		stats.Record(ctx, observability.MErrors.M(1))
		span.SetStatus(trace.Status{Code: int32(trace.StatusCodeInternal), Message: err.Error()})
		return nil, err
	}

	if !acknowledged {
		go func() {
			defer func() { _ = recover() }()
			defer conn.Close()
			_, _ = cmd.RoundTrip(ctx, desc, ss, conn)
		}()
		ctx, _ = tag.New(ctx, tag.Upsert(observability.KeyPart, "write"))
		stats.Record(ctx, observability.MErrors.M(1))
		return nil, ErrUnacknowledgedWrite
	}
	defer conn.Close()

	span.Annotatef(nil, "Invoking cmd.RoundTrip")
	cur, err := cmd.RoundTrip(ctx, desc, ss, conn)
	span.Annotatef(nil, "Finished invoking cmd.RoundTrip")
	if err != nil {
		ctx, _ = tag.New(ctx, tag.Upsert(observability.KeyPart, "roundtrip"))
		stats.Record(ctx, observability.MErrors.M(1))
		span.SetStatus(trace.Status{Code: int32(trace.StatusCodeInternal), Message: err.Error()})
	}
	return cur, err
}<|MERGE_RESOLUTION|>--- conflicted
+++ resolved
@@ -52,21 +52,7 @@
 			return nil, err
 		}
 		if wc != nil {
-<<<<<<< HEAD
-			span.Annotatef(nil, "Invoking WriteConcern.MarshalBSONElement")
-			elem, err := wc.MarshalBSONElement()
-			span.Annotatef(nil, "Finished invoking WriteConcern.MarshalBSONElement")
-			if err != nil {
-				ctx, _ = tag.New(ctx, tag.Upsert(observability.KeyPart, "marshal_bson_element"))
-				stats.Record(ctx, observability.MErrors.M(1))
-				span.SetStatus(trace.Status{Code: int32(trace.StatusCodeInternal), Message: err.Error()})
-				return nil, err
-			}
-
-			opt := options.OptWriteConcern{WriteConcern: elem, Acknowledged: wc.Acknowledged()}
-=======
 			opt := option.OptWriteConcern{WriteConcern: wc}
->>>>>>> fff8c98e
 			cmd.Opts = append(cmd.Opts, opt)
 			acknowledged = wc.Acknowledged()
 		}
