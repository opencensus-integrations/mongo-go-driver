--- conflicted
+++ resolved
@@ -55,21 +55,8 @@
 
 			_, _ = cmd.RoundTrip(ctx, desc, conn)
 		}()
-<<<<<<< HEAD
+
 		span.SetStatus(trace.Status{Code: int32(trace.StatusCodeInternal), Message: "Unacknowledged write"})
-		return result.Insert{}, ErrUnacknowledgedWrite
-	}
-	defer conn.Close()
-
-	span.Annotatef(nil, "Invoking command.RoundTrip")
-	ri, err := cmd.RoundTrip(ctx, desc, conn)
-	span.Annotatef(nil, "Finished invoking command.RoundTrip")
-	if err != nil {
-		span.SetStatus(trace.Status{Code: int32(trace.StatusCodeInternal), Message: err.Error()})
-	}
-	return ri, err
-=======
-
 		return result.Insert{}, command.ErrUnacknowledgedWrite
 	}
 	defer conn.Close()
@@ -83,6 +70,12 @@
 		defer cmd.Session.EndSession()
 	}
 
-	return cmd.RoundTrip(ctx, desc, conn)
->>>>>>> 44fa48dc
+	span.Annotatef(nil, "Invoking command.RoundTrip")
+	ri, err := cmd.RoundTrip(ctx, desc, conn)
+	span.Annotatef(nil, "Finished invoking command.RoundTrip")
+	if err != nil {
+		span.SetStatus(trace.Status{Code: int32(trace.StatusCodeInternal), Message: err.Error()})
+	}
+	return ri, err
+
 }