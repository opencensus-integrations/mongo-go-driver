// Copyright (C) MongoDB, Inc. 2017-present.
//
// Licensed under the Apache License, Version 2.0 (the "License"); you may
// not use this file except in compliance with the License. You may obtain
// a copy of the License at http://www.apache.org/licenses/LICENSE-2.0

package dispatch

import (
	"context"

	"github.com/mongodb/mongo-go-driver/core/command"
	"github.com/mongodb/mongo-go-driver/core/description"
	"github.com/mongodb/mongo-go-driver/core/result"
	"github.com/mongodb/mongo-go-driver/core/session"
	"github.com/mongodb/mongo-go-driver/core/topology"
	"github.com/mongodb/mongo-go-driver/core/uuid"
	"github.com/mongodb/mongo-go-driver/core/writeconcern"

	"go.opencensus.io/trace"
)

// Insert handles the full cycle dispatch and execution of an insert command against the provided
// topology.
func Insert(
	ctx context.Context,
	cmd command.Insert,
	topo *topology.Topology,
	selector description.ServerSelector,
	clientID uuid.UUID,
	pool *session.Pool,
	retryWrite bool,
) (result.Insert, error) {

	ctx, span := trace.StartSpan(ctx, "mongo-go/core/dispatch.Insert")
	defer span.End()

	span.Annotatef(nil, "Invoking topology.SelectServer")
	ss, err := topo.SelectServer(ctx, selector)
	span.Annotatef(nil, "Finished invoking topology.SelectServer")
	if err != nil {
		span.SetStatus(trace.Status{Code: int32(trace.StatusCodeInternal), Message: err.Error()})
		return result.Insert{}, err
	}

	// If no explicit session and deployment supports sessions, start implicit session.
	if cmd.Session == nil && topo.SupportsSessions() {
		cmd.Session, err = session.NewClientSession(pool, clientID, session.Implicit)
		if err != nil {
			return result.Insert{}, err
		}
		defer cmd.Session.EndSession()
	}

	// Execute in a single trip if retry writes not supported, or retry not enabled
	if !retrySupported(topo, ss.Description(), cmd.Session, cmd.WriteConcern) || !retryWrite {
		if cmd.Session != nil {
			cmd.Session.RetryWrite = false // explicitly set to false to prevent encoding transaction number
		}
		return insert(ctx, cmd, ss, nil)
	}

	// TODO figure out best place to put retry write.  Command shouldn't have to know about this field.
	cmd.Session.RetryWrite = retryWrite
	cmd.Session.IncrementTxnNumber()

	res, originalErr := insert(ctx, cmd, ss, nil)

	// Retry if appropriate
	if cerr, ok := originalErr.(command.Error); ok && cerr.Retryable() ||
		res.WriteConcernError != nil && command.IsWriteConcernErrorRetryable(res.WriteConcernError) {
		ss, err := topo.SelectServer(ctx, selector)

		// Return original error if server selection fails or new server does not support retryable writes
		if err != nil || !retrySupported(topo, ss.Description(), cmd.Session, cmd.WriteConcern) {
			return res, originalErr
		}

		return insert(ctx, cmd, ss, cerr)
	}

	return res, originalErr
}

func insert(
	ctx context.Context,
	cmd command.Insert,
	ss *topology.SelectedServer,
	oldErr error,
) (result.Insert, error) {
	desc := ss.Description()
	conn, err := ss.Connection(ctx)
	if err != nil {
		if oldErr != nil {
			return result.Insert{}, oldErr
		}
		return result.Insert{}, err
	}

	if !writeconcern.AckWrite(cmd.WriteConcern) {
		go func() {
			defer func() { _ = recover() }()
			defer conn.Close()

			_, _ = cmd.RoundTrip(ctx, desc, conn)
		}()

		span.SetStatus(trace.Status{Code: int32(trace.StatusCodeInternal), Message: "Unacknowledged write"})
		return result.Insert{}, command.ErrUnacknowledgedWrite
	}
	defer conn.Close()

<<<<<<< HEAD
	// If no explicit session and deployment supports sessions, start implicit session.
	if cmd.Session == nil && topo.SupportsSessions() {
		cmd.Session, err = session.NewClientSession(pool, clientID, session.Implicit)
		if err != nil {
			return result.Insert{}, err
		}
		defer cmd.Session.EndSession()
	}

	span.Annotatef(nil, "Invoking command.RoundTrip")
	ri, err := cmd.RoundTrip(ctx, desc, conn)
	span.Annotatef(nil, "Finished invoking command.RoundTrip")
	if err != nil {
		span.SetStatus(trace.Status{Code: int32(trace.StatusCodeInternal), Message: err.Error()})
	}
	return ri, err

=======
	return cmd.RoundTrip(ctx, desc, conn)
>>>>>>> ac85d3eb
}<|MERGE_RESOLUTION|>--- conflicted
+++ resolved
@@ -57,14 +57,14 @@
 		if cmd.Session != nil {
 			cmd.Session.RetryWrite = false // explicitly set to false to prevent encoding transaction number
 		}
-		return insert(ctx, cmd, ss, nil)
+		return insert(ctx, span, cmd, ss, nil)
 	}
 
 	// TODO figure out best place to put retry write.  Command shouldn't have to know about this field.
 	cmd.Session.RetryWrite = retryWrite
 	cmd.Session.IncrementTxnNumber()
 
-	res, originalErr := insert(ctx, cmd, ss, nil)
+	res, originalErr := insert(ctx, span, cmd, ss, nil)
 
 	// Retry if appropriate
 	if cerr, ok := originalErr.(command.Error); ok && cerr.Retryable() ||
@@ -76,7 +76,7 @@
 			return res, originalErr
 		}
 
-		return insert(ctx, cmd, ss, cerr)
+		return insert(ctx, span, cmd, ss, cerr)
 	}
 
 	return res, originalErr
@@ -84,6 +84,7 @@
 
 func insert(
 	ctx context.Context,
+	span *trace.Span,
 	cmd command.Insert,
 	ss *topology.SelectedServer,
 	oldErr error,
@@ -110,16 +111,6 @@
 	}
 	defer conn.Close()
 
-<<<<<<< HEAD
-	// If no explicit session and deployment supports sessions, start implicit session.
-	if cmd.Session == nil && topo.SupportsSessions() {
-		cmd.Session, err = session.NewClientSession(pool, clientID, session.Implicit)
-		if err != nil {
-			return result.Insert{}, err
-		}
-		defer cmd.Session.EndSession()
-	}
-
 	span.Annotatef(nil, "Invoking command.RoundTrip")
 	ri, err := cmd.RoundTrip(ctx, desc, conn)
 	span.Annotatef(nil, "Finished invoking command.RoundTrip")
@@ -127,8 +118,4 @@
 		span.SetStatus(trace.Status{Code: int32(trace.StatusCodeInternal), Message: err.Error()})
 	}
 	return ri, err
-
-=======
-	return cmd.RoundTrip(ctx, desc, conn)
->>>>>>> ac85d3eb
 }