package mongo

import (
	"bytes"
	"context"
	"errors"
	"fmt"

	"github.com/mongodb/mongo-go-driver/bson"
	"github.com/mongodb/mongo-go-driver/core/command"
	"github.com/mongodb/mongo-go-driver/core/dispatch"
<<<<<<< HEAD
	"github.com/mongodb/mongo-go-driver/internal/trace"
=======
	"github.com/mongodb/mongo-go-driver/core/options"
>>>>>>> 026cbc64
)

// ErrInvalidIndexValue indicates that the index Keys document has a value that isn't either a number or a string.
var ErrInvalidIndexValue = errors.New("invalid index value")

// ErrNonStringIndexName indicates that the index name specified in the options is not a string.
var ErrNonStringIndexName = errors.New("index name must be a string")

// ErrMultipleIndexDrop indicates that multiple indexes would be dropped from a call to IndexView.DropOne.
var ErrMultipleIndexDrop = errors.New("multiple indexes would be dropped")

// IndexView is used to create, drop, and list indexes on a given collection.
type IndexView struct {
	coll *Collection
}

// IndexModel contains information about an index.
type IndexModel struct {
	Keys    *bson.Document
	Options *bson.Document
}

// List returns a cursor iterating over all the indexes in the collection.
func (iv IndexView) List(ctx context.Context) (Cursor, error) {
	ctx, span := trace.SpanFromFunctionCaller(ctx)
	defer span.End()

	listCmd := command.ListIndexes{NS: iv.coll.namespace()}

	return dispatch.ListIndexes(ctx, listCmd, iv.coll.client.topology, iv.coll.writeSelector)
}

// CreateOne creates a single index in the collection specified by the model.
<<<<<<< HEAD
func (iv IndexView) CreateOne(ctx context.Context, model IndexModel) (string, error) {
	ctx, span := trace.SpanFromFunctionCaller(ctx)
	defer span.End()

	names, err := iv.CreateMany(ctx, model)
=======
func (iv IndexView) CreateOne(ctx context.Context, model IndexModel, opts ...options.CreateIndexesOptioner) (string, error) {
	names, err := iv.CreateMany(ctx, opts, model)
>>>>>>> 026cbc64
	if err != nil {
		return "", err
	}

	return names[0], nil
}

// CreateMany creates multiple indexes in the collection specified by the models. The names of the
// creates indexes are returned.
<<<<<<< HEAD
func (iv IndexView) CreateMany(ctx context.Context, models ...IndexModel) ([]string, error) {
	ctx, span := trace.SpanFromFunctionCaller(ctx)
	defer span.End()

=======
func (iv IndexView) CreateMany(ctx context.Context, opts []options.CreateIndexesOptioner, models ...IndexModel) ([]string, error) {
>>>>>>> 026cbc64
	names := make([]string, 0, len(models))
	indexes := bson.NewArray()

	for _, model := range models {
		name, err := getOrGenerateIndexName(model)
		if err != nil {
			return nil, err
		}

		names = append(names, name)

		index := bson.NewDocument(
			bson.EC.SubDocument("key", model.Keys),
		)
		if model.Options != nil {
			err = index.Concat(model.Options)
			if err != nil {
				return nil, err
			}
		}
		index.Set(bson.EC.String("name", name))

		indexes.Append(bson.VC.Document(index))
	}

	cmd := command.CreateIndexes{NS: iv.coll.namespace(), Indexes: indexes, Opts: opts}

	_, err := dispatch.CreateIndexes(ctx, cmd, iv.coll.client.topology, iv.coll.writeSelector)
	if err != nil {
		return nil, err
	}

	return names, nil
}

// DropOne drops the index with the given name from the collection.
<<<<<<< HEAD
func (iv IndexView) DropOne(ctx context.Context, name string) (bson.Reader, error) {
	ctx, span := trace.SpanFromFunctionCaller(ctx)
	defer span.End()

=======
func (iv IndexView) DropOne(ctx context.Context, name string, opts ...options.DropIndexesOptioner) (bson.Reader, error) {
>>>>>>> 026cbc64
	if name == "*" {
		return nil, ErrMultipleIndexDrop
	}

	cmd := command.DropIndexes{NS: iv.coll.namespace(), Index: name, Opts: opts}

	return dispatch.DropIndexes(ctx, cmd, iv.coll.client.topology, iv.coll.writeSelector)
}

// DropAll drops all indexes in the collection.
<<<<<<< HEAD
func (iv IndexView) DropAll(ctx context.Context) (bson.Reader, error) {
	ctx, span := trace.SpanFromFunctionCaller(ctx)
	defer span.End()

	cmd := command.DropIndexes{NS: iv.coll.namespace(), Index: "*"}
=======
func (iv IndexView) DropAll(ctx context.Context, opts ...options.DropIndexesOptioner) (bson.Reader, error) {
	cmd := command.DropIndexes{NS: iv.coll.namespace(), Index: "*", Opts: opts}
>>>>>>> 026cbc64

	return dispatch.DropIndexes(ctx, cmd, iv.coll.client.topology, iv.coll.writeSelector)
}

func getOrGenerateIndexName(model IndexModel) (string, error) {
	if model.Options != nil {
		nameVal, err := model.Options.Lookup("name")

		switch err {
		case bson.ErrElementNotFound:
			break
		case nil:
			if nameVal.Value().Type() != bson.TypeString {
				return "", ErrNonStringIndexName
			}

			return nameVal.Value().StringValue(), nil
		default:
			return "", err
		}
	}

	name := bytes.NewBufferString("")
	itr := model.Keys.Iterator()
	first := true

	for itr.Next() {
		if !first {
			_, err := name.WriteRune('_')
			if err != nil {
				return "", err
			}
		}

		elem := itr.Element()
		_, err := name.WriteString(elem.Key())
		if err != nil {
			return "", err
		}

		_, err = name.WriteRune('_')
		if err != nil {
			return "", err
		}

		var value string

		switch elem.Value().Type() {
		case bson.TypeInt32:
			value = fmt.Sprintf("%d", elem.Value().Int32())
		case bson.TypeInt64:
			value = fmt.Sprintf("%d", elem.Value().Int64())
		case bson.TypeString:
			value = elem.Value().StringValue()
		default:
			return "", ErrInvalidIndexValue
		}

		_, err = name.WriteString(value)
		if err != nil {
			return "", err
		}

		first = false
	}
	if err := itr.Err(); err != nil {
		return "", err
	}

	return name.String(), nil
}<|MERGE_RESOLUTION|>--- conflicted
+++ resolved
@@ -9,11 +9,9 @@
 	"github.com/mongodb/mongo-go-driver/bson"
 	"github.com/mongodb/mongo-go-driver/core/command"
 	"github.com/mongodb/mongo-go-driver/core/dispatch"
-<<<<<<< HEAD
-	"github.com/mongodb/mongo-go-driver/internal/trace"
-=======
 	"github.com/mongodb/mongo-go-driver/core/options"
->>>>>>> 026cbc64
+
+	"go.opencensus.io/trace"
 )
 
 // ErrInvalidIndexValue indicates that the index Keys document has a value that isn't either a number or a string.
@@ -47,16 +45,11 @@
 }
 
 // CreateOne creates a single index in the collection specified by the model.
-<<<<<<< HEAD
-func (iv IndexView) CreateOne(ctx context.Context, model IndexModel) (string, error) {
-	ctx, span := trace.SpanFromFunctionCaller(ctx)
+func (iv IndexView) CreateOne(ctx context.Context, model IndexModel, opts ...options.CreateIndexesOptioner) (string, error) {
+	ctx, span := trace.StartSpan(ctx, "mongo-go/mongo.(IndexView).CreateOne")
 	defer span.End()
 
-	names, err := iv.CreateMany(ctx, model)
-=======
-func (iv IndexView) CreateOne(ctx context.Context, model IndexModel, opts ...options.CreateIndexesOptioner) (string, error) {
 	names, err := iv.CreateMany(ctx, opts, model)
->>>>>>> 026cbc64
 	if err != nil {
 		return "", err
 	}
@@ -66,14 +59,10 @@
 
 // CreateMany creates multiple indexes in the collection specified by the models. The names of the
 // creates indexes are returned.
-<<<<<<< HEAD
-func (iv IndexView) CreateMany(ctx context.Context, models ...IndexModel) ([]string, error) {
-	ctx, span := trace.SpanFromFunctionCaller(ctx)
+func (iv IndexView) CreateMany(ctx context.Context, opts []options.CreateIndexesOptioner, models ...IndexModel) ([]string, error) {
+	ctx, span := trace.StartSpan(ctx, "mongo-go/mongo.(IndexView).CreateMany")
 	defer span.End()
 
-=======
-func (iv IndexView) CreateMany(ctx context.Context, opts []options.CreateIndexesOptioner, models ...IndexModel) ([]string, error) {
->>>>>>> 026cbc64
 	names := make([]string, 0, len(models))
 	indexes := bson.NewArray()
 
@@ -110,14 +99,10 @@
 }
 
 // DropOne drops the index with the given name from the collection.
-<<<<<<< HEAD
-func (iv IndexView) DropOne(ctx context.Context, name string) (bson.Reader, error) {
-	ctx, span := trace.SpanFromFunctionCaller(ctx)
+func (iv IndexView) DropOne(ctx context.Context, name string, opts ...options.DropIndexesOptioner) (bson.Reader, error) {
+	ctx, span := trace.StartSpan(ctx, "mongo-go/mongo.(IndexView).DropOne")
 	defer span.End()
 
-=======
-func (iv IndexView) DropOne(ctx context.Context, name string, opts ...options.DropIndexesOptioner) (bson.Reader, error) {
->>>>>>> 026cbc64
 	if name == "*" {
 		return nil, ErrMultipleIndexDrop
 	}
@@ -128,16 +113,11 @@
 }
 
 // DropAll drops all indexes in the collection.
-<<<<<<< HEAD
-func (iv IndexView) DropAll(ctx context.Context) (bson.Reader, error) {
-	ctx, span := trace.SpanFromFunctionCaller(ctx)
+func (iv IndexView) DropAll(ctx context.Context, opts ...options.DropIndexesOptioner) (bson.Reader, error) {
+	ctx, span := trace.StartSpan(ctx, "mongo-go/mongo.(IndexView).DropAll")
 	defer span.End()
 
-	cmd := command.DropIndexes{NS: iv.coll.namespace(), Index: "*"}
-=======
-func (iv IndexView) DropAll(ctx context.Context, opts ...options.DropIndexesOptioner) (bson.Reader, error) {
 	cmd := command.DropIndexes{NS: iv.coll.namespace(), Index: "*", Opts: opts}
->>>>>>> 026cbc64
 
 	return dispatch.DropIndexes(ctx, cmd, iv.coll.client.topology, iv.coll.writeSelector)
 }
