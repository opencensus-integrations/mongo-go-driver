--- conflicted
+++ resolved
@@ -40,7 +40,6 @@
 
 // List returns a cursor iterating over all the indexes in the collection.
 func (iv IndexView) List(ctx context.Context, opts ...indexopt.List) (Cursor, error) {
-<<<<<<< HEAD
 	ctx, _ = tag.New(ctx, tag.Insert(observability.KeyMethod, "indexview_list"))
 	ctx, span := trace.StartSpan(ctx, "mongo-go/mongo.(IndexView).List")
 	startTime := time.Now()
@@ -49,10 +48,7 @@
 		span.End()
 	}()
 
-	listOpts, err := indexopt.BundleList(opts...).Unbundle(true)
-=======
 	listOpts, sess, err := indexopt.BundleList(opts...).Unbundle(true)
->>>>>>> 44fa48dc
 	if err != nil {
 		return nil, err
 	}
@@ -69,23 +65,20 @@
 		Clock:   iv.coll.client.clock,
 	}
 
-<<<<<<< HEAD
-	cur, err := dispatch.ListIndexes(ctx, listCmd, iv.coll.client.topology, iv.coll.writeSelector)
-	if err != nil {
-		ctx, _ = tag.New(ctx, tag.Upsert(observability.KeyPart, "dispatch_listindexes"))
-		stats.Record(ctx, observability.MErrors.M(1))
-		span.SetStatus(trace.Status{Code: int32(trace.StatusCodeInternal), Message: err.Error()})
-	}
-	return cur, err
-=======
-	return dispatch.ListIndexes(
+        cur, err := dispatch.ListIndexes(
 		ctx, listCmd,
 		iv.coll.client.topology,
 		iv.coll.writeSelector,
 		iv.coll.client.id,
 		iv.coll.client.topology.SessionPool,
 	)
->>>>>>> 44fa48dc
+	if err != nil {
+		ctx, _ = tag.New(ctx, tag.Upsert(observability.KeyPart, "dispatch_listindexes"))
+		stats.Record(ctx, observability.MErrors.M(1))
+		span.SetStatus(trace.Status{Code: int32(trace.StatusCodeInternal), Message: err.Error()})
+	}
+
+	return cur, err
 }
 
 // CreateOne creates a single index in the collection specified by the model.
@@ -228,7 +221,6 @@
 
 // DropAll drops all indexes in the collection.
 func (iv IndexView) DropAll(ctx context.Context, opts ...indexopt.Drop) (bson.Reader, error) {
-<<<<<<< HEAD
 	ctx, _ = tag.New(ctx, tag.Insert(observability.KeyMethod, "indexview_drop_all"))
 	ctx, span := trace.StartSpan(ctx, "mongo-go/mongo.(IndexView).DropAll")
 	startTime := time.Now()
@@ -237,10 +229,7 @@
 		span.End()
 	}()
 
-	dropOpts, err := indexopt.BundleDrop(opts...).Unbundle(true)
-=======
 	dropOpts, sess, err := indexopt.BundleDrop(opts...).Unbundle(true)
->>>>>>> 44fa48dc
 	if err != nil {
 		return nil, err
 	}
