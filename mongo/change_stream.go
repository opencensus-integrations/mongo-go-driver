// Copyright (C) MongoDB, Inc. 2017-present.
//
// Licensed under the Apache License, Version 2.0 (the "License"); you may
// not use this file except in compliance with the License. You may obtain
// a copy of the License at http://www.apache.org/licenses/LICENSE-2.0

package mongo

import (
	"bytes"
	"context"
	"errors"

	"github.com/mongodb/mongo-go-driver/bson"
	"github.com/mongodb/mongo-go-driver/core/command"
	"github.com/mongodb/mongo-go-driver/core/option"
	"github.com/mongodb/mongo-go-driver/core/session"
	"github.com/mongodb/mongo-go-driver/mongo/changestreamopt"

	"go.opencensus.io/trace"
)

// ErrMissingResumeToken indicates that a change stream notification from the server did not
// contain a resume token.
var ErrMissingResumeToken = errors.New("cannot provide resume functionality when the resume token is missing")

type changeStream struct {
	pipeline    *bson.Array
	options     []option.ChangeStreamOptioner
	coll        *Collection
	cursor      Cursor
	session     *session.Client
	clock       *session.ClusterClock
	resumeToken *bson.Document
	err         error
}

const errorCodeNotMaster int32 = 10107
const errorCodeCursorNotFound int32 = 43

func newChangeStream(ctx context.Context, coll *Collection, pipeline interface{},
	opts ...changestreamopt.ChangeStream) (*changeStream, error) {

	ctx, span := trace.StartSpan(ctx, "mongo-go/mongo.newChangeStream")
	defer span.End()

	span.Annotatef(nil, "Started aggregate pipeline transformation")
	pipelineArr, err := transformAggregatePipeline(pipeline)
	span.Annotatef(nil, "Finished aggregate pipeline transformation")
	if err != nil {
		span.SetStatus(trace.Status{Code: int32(trace.StatusCodeInternal), Message: err.Error()})
		return nil, err
	}

	csOpts, sess, err := changestreamopt.BundleChangeStream(opts...).Unbundle(true)
	if err != nil {
		return nil, err
	}

	err = coll.client.ValidSession(sess)
	if err != nil {
		return nil, err
	}

	changeStreamOptions := bson.NewDocument()

	for _, opt := range csOpts {
		err = opt.Option(changeStreamOptions)
		if err != nil {
			return nil, err
		}
	}

	pipelineArr.Prepend(
		bson.VC.Document(
			bson.NewDocument(
				bson.EC.SubDocument("$changeStream", changeStreamOptions))))

	span.Annotatef(nil, "Starting the pipeline aggregation")
	cursor, err := coll.Aggregate(ctx, pipelineArr)
	span.Annotatef(nil, "Finished the pipeline aggregation")
	if err != nil {
		span.SetStatus(trace.Status{Code: int32(trace.StatusCodeInternal), Message: err.Error()})
		return nil, err
	}

	cs := &changeStream{
		pipeline: pipelineArr,
		options:  csOpts,
		coll:     coll,
		cursor:   cursor,
		session:  sess,
		clock:    coll.client.clock,
	}

	return cs, nil
}

func (cs *changeStream) ID() int64 {
	return cs.cursor.ID()
}

func (cs *changeStream) Next(ctx context.Context) bool {
	ctx, span := trace.StartSpan(ctx, "mongo-go/mongo.(*changeStream).Next")
	defer span.End()

	span.Annotatef(nil, "Invoking next")

	if cs.cursor.Next(ctx) {
		return true
	}

	err := cs.cursor.Err()
	if err == nil {
		return false
	}

	switch t := err.(type) {
	case command.Error:
		if t.Code != errorCodeNotMaster && t.Code != errorCodeCursorNotFound {
			return false
		}
	}

	resumeToken := changestreamopt.ResumeAfter(cs.resumeToken).ConvertChangeStreamOption()
	found := false

	for i, opt := range cs.options {
		if _, ok := opt.(option.OptResumeAfter); ok {
			cs.options[i] = resumeToken
			found = true
			break
		}
	}

	if !found {
		cs.options = append(cs.options, resumeToken)
	}

	oldns := cs.coll.namespace()
	killCursors := command.KillCursors{
		NS:  command.Namespace{DB: oldns.DB, Collection: oldns.Collection},
		IDs: []int64{cs.ID()},
	}

	span.Annotatef(nil, "Selecting the server in the topology")
	ss, err := cs.coll.client.topology.SelectServer(ctx, cs.coll.readSelector)
	span.Annotatef(nil, "Finished selecting the server in the topology")
	if err != nil {
		cs.err = err
		span.SetStatus(trace.Status{Code: int32(trace.StatusCodeInternal), Message: err.Error()})
		return false
	}

	span.Annotatef(nil, "Retrieving the connection")
	conn, err := ss.Connection(ctx)
	span.Annotatef(nil, "Finished retrieving the connection")
	if err != nil {
		cs.err = err
		span.SetStatus(trace.Status{Code: int32(trace.StatusCodeInternal), Message: err.Error()})
		return false
	}
	defer conn.Close()

	_, _ = killCursors.RoundTrip(ctx, ss.Description(), conn)

	changeStreamOptions := bson.NewDocument()

	for _, opt := range cs.options {
		err = opt.Option(changeStreamOptions)
		if err != nil {
			cs.err = err
			return false
		}
	}

	cs.pipeline.Set(0, bson.VC.Document(
		bson.NewDocument(
			bson.EC.SubDocument("$changeStream", changeStreamOptions)),
	),
	)

	oldns = cs.coll.namespace()
	aggCmd := command.Aggregate{
		NS:       command.Namespace{DB: oldns.DB, Collection: oldns.Collection},
		Pipeline: cs.pipeline,
		Session:  cs.session,
		Clock:    cs.coll.client.clock,
	}
<<<<<<< HEAD
	span.Annotatef(nil, "Now invoking aggregate command RoundTrip")
	cs.cursor, cs.err = aggCmd.RoundTrip(ctx, ss.Description(), ss, conn)
	span.Annotatef(nil, "Finished invoking aggregate command RoundTrip")
=======

	cur, err := aggCmd.RoundTrip(ctx, ss.Description(), ss, conn)
	cs.cursor = cur
	cs.err = err
>>>>>>> 44fa48dc

	if cs.err != nil {
		span.SetStatus(trace.Status{Code: int32(trace.StatusCodeInternal), Message: cs.err.Error()})
		return false
	}

	return cs.cursor.Next(ctx)
}

func (cs *changeStream) Decode(out interface{}) error {
	br, err := cs.DecodeBytes()
	if err != nil {
		return err
	}

	return bson.NewDecoder(bytes.NewReader(br)).Decode(out)
}

func (cs *changeStream) DecodeBytes() (bson.Reader, error) {
	br, err := cs.cursor.DecodeBytes()
	if err != nil {
		return nil, err
	}

	id, err := br.Lookup("_id")
	if err != nil {
		_ = cs.Close(context.Background())
		return nil, ErrMissingResumeToken
	}

	cs.resumeToken = id.Value().MutableDocument()

	return br, nil
}

func (cs *changeStream) Err() error {
	if cs.err != nil {
		return cs.err
	}

	return cs.cursor.Err()
}

func (cs *changeStream) Close(ctx context.Context) error {
	return cs.cursor.Close(ctx)
}<|MERGE_RESOLUTION|>--- conflicted
+++ resolved
@@ -187,16 +187,12 @@
 		Session:  cs.session,
 		Clock:    cs.coll.client.clock,
 	}
-<<<<<<< HEAD
+
 	span.Annotatef(nil, "Now invoking aggregate command RoundTrip")
-	cs.cursor, cs.err = aggCmd.RoundTrip(ctx, ss.Description(), ss, conn)
+	cur, err := aggCmd.RoundTrip(ctx, ss.Description(), ss, conn)
 	span.Annotatef(nil, "Finished invoking aggregate command RoundTrip")
-=======
-
-	cur, err := aggCmd.RoundTrip(ctx, ss.Description(), ss, conn)
 	cs.cursor = cur
 	cs.err = err
->>>>>>> 44fa48dc
 
 	if cs.err != nil {
 		span.SetStatus(trace.Status{Code: int32(trace.StatusCodeInternal), Message: cs.err.Error()})
