// Copyright (C) MongoDB, Inc. 2017-present.
//
// Licensed under the Apache License, Version 2.0 (the "License"); you may
// not use this file except in compliance with the License. You may obtain
// a copy of the License at http://www.apache.org/licenses/LICENSE-2.0

package mongo

import (
	"context"
	"errors"
	"strings"
	"time"

	"github.com/mongodb/mongo-go-driver/bson"
	"github.com/mongodb/mongo-go-driver/core/command"
	"github.com/mongodb/mongo-go-driver/core/description"
	"github.com/mongodb/mongo-go-driver/core/dispatch"
	"github.com/mongodb/mongo-go-driver/core/option"
	"github.com/mongodb/mongo-go-driver/core/readconcern"
	"github.com/mongodb/mongo-go-driver/core/readpref"
	"github.com/mongodb/mongo-go-driver/core/writeconcern"
<<<<<<< HEAD

	"github.com/mongodb/mongo-go-driver/internal/observability"
	"go.opencensus.io/stats"
	"go.opencensus.io/tag"
	"go.opencensus.io/trace"
=======
	"github.com/mongodb/mongo-go-driver/mongo/aggregateopt"
	"github.com/mongodb/mongo-go-driver/mongo/changestreamopt"
	"github.com/mongodb/mongo-go-driver/mongo/collectionopt"
	"github.com/mongodb/mongo-go-driver/mongo/countopt"
	"github.com/mongodb/mongo-go-driver/mongo/deleteopt"
	"github.com/mongodb/mongo-go-driver/mongo/distinctopt"
	"github.com/mongodb/mongo-go-driver/mongo/findopt"
	"github.com/mongodb/mongo-go-driver/mongo/insertopt"
	"github.com/mongodb/mongo-go-driver/mongo/replaceopt"
	"github.com/mongodb/mongo-go-driver/mongo/updateopt"
>>>>>>> fff8c98e
)

// Collection performs operations on a given collection.
type Collection struct {
	client         *Client
	db             *Database
	name           string
	readConcern    *readconcern.ReadConcern
	writeConcern   *writeconcern.WriteConcern
	readPreference *readpref.ReadPref
	readSelector   description.ServerSelector
	writeSelector  description.ServerSelector
}

func newCollection(db *Database, name string, opts ...collectionopt.Option) *Collection {
	collOpt, err := collectionopt.BundleCollection(opts...).Unbundle()
	if err != nil {
		return nil
	}

	rc := db.readConcern
	if collOpt.ReadConcern != nil {
		rc = collOpt.ReadConcern
	}

	wc := db.writeConcern
	if collOpt.WriteConcern != nil {
		wc = collOpt.WriteConcern
	}

	rp := db.readPreference
	if collOpt.ReadPreference != nil {
		rp = collOpt.ReadPreference
	}

	coll := &Collection{
		client:         db.client,
		db:             db,
		name:           name,
		readPreference: rp,
		readConcern:    rc,
		writeConcern:   wc,
		readSelector:   db.readSelector,
		writeSelector:  db.writeSelector,
	}

	return coll
}

// Name provides access to the name of the collection.
func (coll *Collection) Name() string {
	return coll.name
}

// namespace returns the namespace of the collection.
func (coll *Collection) namespace() command.Namespace {
	return command.NewNamespace(coll.db.name, coll.name)
}

// InsertOne inserts a single document into the collection. A user can supply
// a custom context to this method, or nil to default to context.Background().
//
// This method uses TransformDocument to turn the document parameter into a
// *bson.Document. See TransformDocument for the list of valid types for
// document.
//
// TODO(skriptble): Determine if we should unwrap the value for the
// InsertOneResult or just return the bson.Element or a bson.Value.
func (coll *Collection) InsertOne(ctx context.Context, document interface{},
	opts ...insertopt.One) (*InsertOneResult, error) {

	if ctx == nil {
		ctx = context.Background()
	}

	ctx, _ = tag.New(ctx, tag.Insert(observability.KeyMethod, "insert_one"))
	ctx, span := trace.StartSpan(ctx, "mongo-go/mongo.(*Collection).InsertOne")
	startTime := time.Now()
	defer func() {
		stats.Record(ctx, observability.MRoundTripLatencyMilliseconds.M(observability.SinceInMilliseconds(startTime)), observability.MCalls.M(1))
		span.End()
	}()

	span.Annotatef(nil, "Starting TransformDocument")
	doc, err := TransformDocument(document)
	span.Annotatef(nil, "Finished TransformDocument")
	if err != nil {
		ctx, _ = tag.New(ctx, tag.Upsert(observability.KeyPart, "transform_document"))
		stats.Record(ctx, observability.MErrors.M(1))
		span.SetStatus(trace.Status{Code: int32(trace.StatusCodeInternal), Message: err.Error()})
		return nil, err
	}

	span.Annotatef(nil, "Starting EnsureID", nil)
	insertedID, err := ensureID(doc)
	span.Annotatef(nil, "Finished EnsureID", nil)
	if err != nil {
		ctx, _ = tag.New(ctx, tag.Upsert(observability.KeyPart, "ensure_id"))
		stats.Record(ctx, observability.MErrors.M(1))
		span.SetStatus(trace.Status{Code: int32(trace.StatusCodeInternal), Message: err.Error()})
		return nil, err
	}

	// convert options into []option.InsertOptioner and dedup
	oneOpts, err := insertopt.BundleOne(opts...).Unbundle(true)

	if err != nil {
		return nil, err
	}

	oldns := coll.namespace()
	cmd := command.Insert{
		NS:   command.Namespace{DB: oldns.DB, Collection: oldns.Collection},
		Docs: []*bson.Document{doc},
		Opts: oneOpts,
	}

	res, err := dispatch.Insert(ctx, cmd, coll.client.topology, coll.writeSelector, coll.writeConcern)
	rr, err := processWriteError(res.WriteConcernError, res.WriteErrors, err)

	if err == nil {
		stats.Record(ctx, observability.MInsertions.M(1))
	} else {
		ctx, _ = tag.New(ctx, tag.Upsert(observability.KeyPart, "dispatch_insert"))
		stats.Record(ctx, observability.MErrors.M(1))
		span.SetStatus(trace.Status{Code: int32(trace.StatusCodeInternal), Message: err.Error()})
	}

	if rr&rrOne == 0 {
		return nil, err
	}
	return &InsertOneResult{InsertedID: insertedID}, err
}

// InsertMany inserts the provided documents. A user can supply a custom context to this
// method.
//
// Currently, batching is not implemented for this operation. Because of this, extremely large
// sets of documents will not fit into a single BSON document to be sent to the server, so the
// operation will fail.
//
// This method uses TransformDocument to turn the documents parameter into a
// *bson.Document. See TransformDocument for the list of valid types for
// documents.
func (coll *Collection) InsertMany(ctx context.Context, documents []interface{},
	opts ...insertopt.Many) (*InsertManyResult, error) {

	if ctx == nil {
		ctx = context.Background()
	}

	ctx, _ = tag.New(ctx, tag.Insert(observability.KeyMethod, "insert_many"))
	ctx, span := trace.StartSpan(ctx, "mongo-go/mongo.(*Collection).InsertMany")
	startTime := time.Now()
	defer func() {
		stats.Record(ctx, observability.MRoundTripLatencyMilliseconds.M(observability.SinceInMilliseconds(startTime)), observability.MCalls.M(1))
		span.End()
	}()

	result := make([]interface{}, len(documents))
	docs := make([]*bson.Document, len(documents))

	for i, doc := range documents {
		bdoc, err := TransformDocument(doc)
		if err != nil {
			ctx, _ = tag.New(ctx, tag.Upsert(observability.KeyPart, "transform_document"))
			stats.Record(ctx, observability.MErrors.M(1))
			span.Annotatef([]trace.Attribute{
				trace.Int64Attribute("i", int64(i)),
			}, "TransformDocument error")
			span.SetStatus(trace.Status{Code: int32(trace.StatusCodeInternal), Message: err.Error()})
			return nil, err
		}
		insertedID, err := ensureID(bdoc)
		if err != nil {
			ctx, _ = tag.New(ctx, tag.Upsert(observability.KeyPart, "ensure_doc"))
			stats.Record(ctx, observability.MErrors.M(1))
			span.Annotatef([]trace.Attribute{
				trace.Int64Attribute("i", int64(i)),
			}, "ensureID error")
			span.SetStatus(trace.Status{Code: int32(trace.StatusCodeInternal), Message: err.Error()})
			return nil, err
		}

		docs[i] = bdoc
		result[i] = insertedID
	}

	// convert options into []option.InsertOptioner and dedup
	manyOpts, err := insertopt.BundleMany(opts...).Unbundle(true)

	if err != nil {
		return nil, err
	}

	oldns := coll.namespace()
	cmd := command.Insert{
		NS:   command.Namespace{DB: oldns.DB, Collection: oldns.Collection},
		Docs: docs,
		Opts: manyOpts,
	}

	res, err := dispatch.Insert(ctx, cmd, coll.client.topology, coll.writeSelector, coll.writeConcern)
	switch err {
	case nil:
	case dispatch.ErrUnacknowledgedWrite:
		ctx, _ = tag.New(ctx, tag.Upsert(observability.KeyPart, "dispatch_insert"))
		stats.Record(ctx, observability.MErrors.M(1))
		span.SetStatus(trace.Status{
			Code:    int32(trace.StatusCodeDataLoss),
			Message: "Unacknowleged write",
		})
		return &InsertManyResult{InsertedIDs: result}, ErrUnacknowledgedWrite

	default:
		ctx, _ = tag.New(ctx, tag.Upsert(observability.KeyPart, "dispatch_insert"))
		stats.Record(ctx, observability.MErrors.M(1))
		span.SetStatus(trace.Status{Code: int32(trace.StatusCodeInternal), Message: err.Error()})
		return nil, err
	}

	if len(res.WriteErrors) > 0 || res.WriteConcernError != nil {
		err = BulkWriteError{
			WriteErrors:       writeErrorsFromResult(res.WriteErrors),
			WriteConcernError: convertWriteConcernError(res.WriteConcernError),
		}
	}

	if err == nil {
		stats.Record(ctx, observability.MInsertions.M(1))
	} else {
		ctx, _ = tag.New(ctx, tag.Upsert(observability.KeyPart, "dispatch_insert"))
		stats.Record(ctx, observability.MErrors.M(1))
		span.SetStatus(trace.Status{Code: int32(trace.StatusCodeInternal), Message: err.Error()})
	}
	return &InsertManyResult{InsertedIDs: result}, err
}

// DeleteOne deletes a single document from the collection. A user can supply
// a custom context to this method, or nil to default to context.Background().
//
// This method uses TransformDocument to turn the filter parameter into a
// *bson.Document. See TransformDocument for the list of valid types for
// filter.
func (coll *Collection) DeleteOne(ctx context.Context, filter interface{},
	opts ...deleteopt.Delete) (*DeleteResult, error) {

	if ctx == nil {
		ctx = context.Background()
	}

	ctx, _ = tag.New(ctx, tag.Insert(observability.KeyMethod, "delete_one"))
	ctx, span := trace.StartSpan(ctx, "mongo-go/mongo.(*Collection).DeleteOne")
	startTime := time.Now()
	defer func() {
		stats.Record(ctx, observability.MRoundTripLatencyMilliseconds.M(observability.SinceInMilliseconds(startTime)), observability.MCalls.M(1))
		span.End()
	}()

	f, err := TransformDocument(filter)
	if err != nil {
		ctx, _ = tag.New(ctx, tag.Upsert(observability.KeyPart, "transform_document"))
		stats.Record(ctx, observability.MErrors.M(1))
		span.SetStatus(trace.Status{Code: int32(trace.StatusCodeInternal), Message: err.Error()})
		return nil, err
	}
	deleteDocs := []*bson.Document{
		bson.NewDocument(
			bson.EC.SubDocument("q", f),
			bson.EC.Int32("limit", 1)),
	}

	deleteOpts, err := deleteopt.BundleDelete(opts...).Unbundle(true)
	if err != nil {
		return nil, err
	}

	oldns := coll.namespace()
	cmd := command.Delete{
		NS:      command.Namespace{DB: oldns.DB, Collection: oldns.Collection},
		Deletes: deleteDocs,
		Opts:    deleteOpts,
	}

	res, err := dispatch.Delete(ctx, cmd, coll.client.topology, coll.writeSelector, coll.writeConcern)
	rr, err := processWriteError(res.WriteConcernError, res.WriteErrors, err)
	if err == nil {
		stats.Record(ctx, observability.MDeletions.M(1))
	} else {
		ctx, _ = tag.New(ctx, tag.Upsert(observability.KeyPart, "dispatch_delete"))
		stats.Record(ctx, observability.MErrors.M(1))
		span.SetStatus(trace.Status{Code: int32(trace.StatusCodeInternal), Message: err.Error()})
	}
	if rr&rrOne == 0 {
		return nil, err
	}
	return &DeleteResult{DeletedCount: int64(res.N)}, err
}

// DeleteMany deletes multiple documents from the collection. A user can
// supply a custom context to this method, or nil to default to
// context.Background().
//
// This method uses TransformDocument to turn the filter parameter into a
// *bson.Document. See TransformDocument for the list of valid types for
// filter.
func (coll *Collection) DeleteMany(ctx context.Context, filter interface{},
	opts ...deleteopt.Delete) (*DeleteResult, error) {

	if ctx == nil {
		ctx = context.Background()
	}

	ctx, _ = tag.New(ctx, tag.Insert(observability.KeyMethod, "delete_many"))
	ctx, span := trace.StartSpan(ctx, "mongo-go/mongo.(*Collection).DeleteMany")
	startTime := time.Now()
	defer func() {
		stats.Record(ctx, observability.MRoundTripLatencyMilliseconds.M(observability.SinceInMilliseconds(startTime)), observability.MCalls.M(1))
		span.End()
	}()

	f, err := TransformDocument(filter)
	if err != nil {
		ctx, _ = tag.New(ctx, tag.Insert(observability.KeyPart, "transform_document"))
		stats.Record(ctx, observability.MErrors.M(1))
		span.SetStatus(trace.Status{Code: int32(trace.StatusCodeInternal), Message: err.Error()})
		return nil, err
	}
	deleteDocs := []*bson.Document{bson.NewDocument(bson.EC.SubDocument("q", f), bson.EC.Int32("limit", 0))}

	deleteOpts, err := deleteopt.BundleDelete(opts...).Unbundle(true)
	if err != nil {
		return nil, err
	}

	oldns := coll.namespace()
	cmd := command.Delete{
		NS:      command.Namespace{DB: oldns.DB, Collection: oldns.Collection},
		Deletes: deleteDocs,
		Opts:    deleteOpts,
	}

	res, err := dispatch.Delete(ctx, cmd, coll.client.topology, coll.writeSelector, coll.writeConcern)
	rr, err := processWriteError(res.WriteConcernError, res.WriteErrors, err)
	if err == nil {
		stats.Record(ctx, observability.MDeletions.M(1))
	} else {
		ctx, _ = tag.New(ctx, tag.Insert(observability.KeyPart, "dispatch_delete"))
		stats.Record(ctx, observability.MErrors.M(1))
		span.SetStatus(trace.Status{Code: int32(trace.StatusCodeInternal), Message: err.Error()})
	}

	if rr&rrMany == 0 {
		return nil, err
	}
	return &DeleteResult{DeletedCount: int64(res.N)}, err
}

func (coll *Collection) updateOrReplaceOne(ctx context.Context, filter,
	update *bson.Document, opts ...option.UpdateOptioner) (*UpdateResult, error) {

	if ctx == nil {
		ctx = context.Background()
	}

	ctx, span := trace.StartSpan(ctx, "mongo-go/mongo.(*Collection).updateOrReplaceOne")
	defer span.End()

	updateDocs := []*bson.Document{
		bson.NewDocument(
			bson.EC.SubDocument("q", filter),
			bson.EC.SubDocument("u", update),
			bson.EC.Boolean("multi", false),
		),
	}

	oldns := coll.namespace()
	cmd := command.Update{
		NS:   command.Namespace{DB: oldns.DB, Collection: oldns.Collection},
		Docs: updateDocs,
		Opts: opts,
	}

	r, err := dispatch.Update(ctx, cmd, coll.client.topology, coll.writeSelector, coll.writeConcern)
	if err != nil && err != dispatch.ErrUnacknowledgedWrite {
		ctx, _ = tag.New(ctx, tag.Upsert(observability.KeyPart, "dispatch_update"))
		stats.Record(ctx, observability.MErrors.M(1))
		span.SetStatus(trace.Status{Code: int32(trace.StatusCodeInternal), Message: err.Error()})
		return nil, err
	}
	res := &UpdateResult{
		MatchedCount:  r.MatchedCount,
		ModifiedCount: r.ModifiedCount,
	}
	if len(r.Upserted) > 0 {
		res.UpsertedID = r.Upserted[0].ID
		res.MatchedCount--
	}

	rr, err := processWriteError(r.WriteConcernError, r.WriteErrors, err)
	if err == nil {
		stats.Record(ctx, observability.MUpdates.M(1), observability.MReplaces.M(1))
	} else {
		ctx, _ = tag.New(ctx, tag.Upsert(observability.KeyPart, "process_write_error"))
		stats.Record(ctx, observability.MErrors.M(1))
		span.SetStatus(trace.Status{Code: int32(trace.StatusCodeInternal), Message: err.Error()})
	}
	if rr&rrOne == 0 {
		return nil, err
	}
	return res, err
}

// UpdateOne updates a single document in the collection. A user can supply a
// custom context to this method, or nil to default to context.Background().
//
// This method uses TransformDocument to turn the filter and update parameter
// into a *bson.Document. See TransformDocument for the list of valid types for
// filter and update.
func (coll *Collection) UpdateOne(ctx context.Context, filter interface{}, update interface{},
	options ...updateopt.Update) (*UpdateResult, error) {

	if ctx == nil {
		ctx = context.Background()
	}

	ctx, _ = tag.New(ctx, tag.Insert(observability.KeyMethod, "update_one"))
	ctx, span := trace.StartSpan(ctx, "mongo-go/mongo.(*Collection).UpdateOne")
	startTime := time.Now()
	defer func() {
		stats.Record(ctx, observability.MRoundTripLatencyMilliseconds.M(observability.SinceInMilliseconds(startTime)), observability.MCalls.M(1))
		span.End()
	}()

	f, err := TransformDocument(filter)
	if err != nil {
		ctx, _ = tag.New(ctx, tag.Upsert(observability.KeyPart, "transform_document_filter"))
		stats.Record(ctx, observability.MErrors.M(1))
		span.SetStatus(trace.Status{Code: int32(trace.StatusCodeInternal), Message: err.Error()})
		return nil, err
	}

	u, err := TransformDocument(update)
	if err != nil {
		ctx, _ = tag.New(ctx, tag.Upsert(observability.KeyPart, "transform_document_update"))
		stats.Record(ctx, observability.MErrors.M(1))
		span.SetStatus(trace.Status{Code: int32(trace.StatusCodeInternal), Message: err.Error()})
		return nil, err
	}

	if err := ensureDollarKey(u); err != nil {
		ctx, _ = tag.New(ctx, tag.Upsert(observability.KeyPart, "ensure_dollar_key"))
		stats.Record(ctx, observability.MErrors.M(1))
		span.SetStatus(trace.Status{Code: int32(trace.StatusCodeInvalidArgument), Message: err.Error()})
		return nil, err
	}

<<<<<<< HEAD
	ures, err := coll.updateOrReplaceOne(ctx, f, u, options...)
	if err != nil {
		// updateOrReplaceOne already sets error metrics
		span.SetStatus(trace.Status{Code: int32(trace.StatusCodeInternal), Message: err.Error()})
	}
	return ures, err
=======
	updOpts, err := updateopt.BundleUpdate(options...).Unbundle(true)
	if err != nil {
		return nil, err
	}

	return coll.updateOrReplaceOne(ctx, f, u, updOpts...)
>>>>>>> fff8c98e
}

// UpdateMany updates multiple documents in the collection. A user can supply
// a custom context to this method, or nil to default to context.Background().
//
// This method uses TransformDocument to turn the filter and update parameter
// into a *bson.Document. See TransformDocument for the list of valid types for
// filter and update.
func (coll *Collection) UpdateMany(ctx context.Context, filter interface{}, update interface{},
	opts ...updateopt.Update) (*UpdateResult, error) {

	if ctx == nil {
		ctx = context.Background()
	}

	ctx, _ = tag.New(ctx, tag.Insert(observability.KeyMethod, "update_many"))
	ctx, span := trace.StartSpan(ctx, "mongo-go/mongo.(*Collection).UpdateMany")
	startTime := time.Now()
	defer func() {
		stats.Record(ctx, observability.MRoundTripLatencyMilliseconds.M(observability.SinceInMilliseconds(startTime)), observability.MCalls.M(1))
		span.End()
	}()

	f, err := TransformDocument(filter)
	if err != nil {
		ctx, _ = tag.New(ctx, tag.Upsert(observability.KeyPart, "transform_document_filter"))
		stats.Record(ctx, observability.MErrors.M(1))
		span.SetStatus(trace.Status{Code: int32(trace.StatusCodeInternal), Message: err.Error()})
		return nil, err
	}

	u, err := TransformDocument(update)
	if err != nil {
		ctx, _ = tag.New(ctx, tag.Upsert(observability.KeyPart, "transform_document_update"))
		stats.Record(ctx, observability.MErrors.M(1))
		span.SetStatus(trace.Status{Code: int32(trace.StatusCodeInternal), Message: err.Error()})
		return nil, err
	}

	if err = ensureDollarKey(u); err != nil {
		ctx, _ = tag.New(ctx, tag.Upsert(observability.KeyPart, "ensure_dollar_key"))
		stats.Record(ctx, observability.MErrors.M(1))
		span.SetStatus(trace.Status{Code: int32(trace.StatusCodeInternal), Message: err.Error()})
		return nil, err
	}

	updateDocs := []*bson.Document{
		bson.NewDocument(
			bson.EC.SubDocument("q", f),
			bson.EC.SubDocument("u", u),
			bson.EC.Boolean("multi", true),
		),
	}

	updOpts, err := updateopt.BundleUpdate(opts...).Unbundle(true)
	if err != nil {
		return nil, err
	}

	oldns := coll.namespace()
	cmd := command.Update{
		NS:   command.Namespace{DB: oldns.DB, Collection: oldns.Collection},
		Docs: updateDocs,
		Opts: updOpts,
	}

	r, err := dispatch.Update(ctx, cmd, coll.client.topology, coll.writeSelector, coll.writeConcern)
	if err != nil && err != dispatch.ErrUnacknowledgedWrite {
		// dispatch.Update already sets error metrics
		span.SetStatus(trace.Status{Code: int32(trace.StatusCodeInternal), Message: err.Error()})
		return nil, err
	}
	res := &UpdateResult{
		MatchedCount:  r.MatchedCount,
		ModifiedCount: r.ModifiedCount,
	}
	// TODO(skriptble): Is this correct? Do we only return the first upserted ID for an UpdateMany?
	if len(r.Upserted) > 0 {
		res.UpsertedID = r.Upserted[0].ID
		res.MatchedCount--
	}

	rr, err := processWriteError(r.WriteConcernError, r.WriteErrors, err)
	if err == nil {
		stats.Record(ctx, observability.MUpdates.M(1))
	} else {
		ctx, _ = tag.New(ctx, tag.Upsert(observability.KeyPart, "process_write_error"))
		stats.Record(ctx, observability.MErrors.M(1))
		span.SetStatus(trace.Status{Code: int32(trace.StatusCodeInternal), Message: err.Error()})
	}
	if rr&rrMany == 0 {
		return nil, err
	}

	return res, err
}

// ReplaceOne replaces a single document in the collection. A user can supply
// a custom context to this method, or nil to default to context.Background().
//
// This method uses TransformDocument to turn the filter and replacement
// parameter into a *bson.Document. See TransformDocument for the list of
// valid types for filter and replacement.
func (coll *Collection) ReplaceOne(ctx context.Context, filter interface{},
	replacement interface{}, opts ...replaceopt.Replace) (*UpdateResult, error) {

	if ctx == nil {
		ctx = context.Background()
	}

	ctx, _ = tag.New(ctx, tag.Insert(observability.KeyMethod, "replace_one"))
	ctx, span := trace.StartSpan(ctx, "mongo-go/mongo.(*Collection).ReplaceOne")
	startTime := time.Now()
	defer func() {
		stats.Record(ctx, observability.MRoundTripLatencyMilliseconds.M(observability.SinceInMilliseconds(startTime)), observability.MCalls.M(1))
		span.End()
	}()

	f, err := TransformDocument(filter)
	if err != nil {
		ctx, _ = tag.New(ctx, tag.Upsert(observability.KeyPart, "transform_document_filter"))
		stats.Record(ctx, observability.MErrors.M(1))
		span.SetStatus(trace.Status{Code: int32(trace.StatusCodeInternal), Message: err.Error()})
		return nil, err
	}

	r, err := TransformDocument(replacement)
	if err != nil {
		ctx, _ = tag.New(ctx, tag.Upsert(observability.KeyPart, "transform_document_update"))
		stats.Record(ctx, observability.MErrors.M(1))
		span.SetStatus(trace.Status{Code: int32(trace.StatusCodeInternal), Message: err.Error()})
		return nil, err
	}

	if elem, ok := r.ElementAtOK(0); ok && strings.HasPrefix(elem.Key(), "$") {
		ctx, _ = tag.New(ctx, tag.Upsert(observability.KeyPart, "elem_ok"))
		stats.Record(ctx, observability.MErrors.M(1))
		span.SetStatus(trace.Status{
			Code:    int32(trace.StatusCodeInvalidArgument),
			Message: "Cannot contain keys beginning with '$'",
		})
		return nil, errors.New("replacement document cannot contains keys beginning with '$")
	}

	repOpts, err := replaceopt.BundleReplace(opts...).Unbundle(true)
	if err != nil {
		return nil, err
	}

	updateOptions := make([]option.UpdateOptioner, 0, len(opts))
	for _, opt := range repOpts {
		updateOptions = append(updateOptions, opt)
	}

	ures, err := coll.updateOrReplaceOne(ctx, f, r, updateOptions...)
	if err != nil {
		// updateOrReplaceOne already sets error metrics
		span.SetStatus(trace.Status{Code: int32(trace.StatusCodeInternal), Message: err.Error()})
	}
	return ures, err
}

// Aggregate runs an aggregation framework pipeline. A user can supply a custom context to
// this method.
//
// See https://docs.mongodb.com/manual/aggregation/.
//
// This method uses TransformDocument to turn the pipeline parameter into a
// *bson.Document. See TransformDocument for the list of valid types for
// pipeline.
func (coll *Collection) Aggregate(ctx context.Context, pipeline interface{},
	opts ...aggregateopt.Aggregate) (Cursor, error) {

	if ctx == nil {
		ctx = context.Background()
	}

	ctx, _ = tag.New(ctx, tag.Insert(observability.KeyMethod, "aggregate"))
	ctx, span := trace.StartSpan(ctx, "mongo-go/mongo.(*Collection).Aggregate")
	startTime := time.Now()
	defer func() {
		stats.Record(ctx, observability.MRoundTripLatencyMilliseconds.M(observability.SinceInMilliseconds(startTime)), observability.MCalls.M(1))
		span.End()
	}()

	pipelineArr, err := transformAggregatePipeline(pipeline)
	if err != nil {
		ctx, _ = tag.New(ctx, tag.Upsert(observability.KeyPart, "transform_aggregate_pipeline"))
		stats.Record(ctx, observability.MErrors.M(1))
		span.SetStatus(trace.Status{Code: int32(trace.StatusCodeInternal), Message: err.Error()})
		return nil, err
	}

	// convert options into []option.Optioner and dedup
	aggOpts, err := aggregateopt.BundleAggregate(opts...).Unbundle(true)
	if err != nil {
		return nil, err
	}

	oldns := coll.namespace()
	cmd := command.Aggregate{
		NS:       command.Namespace{DB: oldns.DB, Collection: oldns.Collection},
		Pipeline: pipelineArr,
		Opts:     aggOpts,
		ReadPref: coll.readPreference,
	}
	cur, err := dispatch.Aggregate(ctx, cmd, coll.client.topology, coll.readSelector, coll.writeSelector, coll.writeConcern)
	if err != nil {
		// dispatch.Aggregate already sets error metrics
		span.SetStatus(trace.Status{Code: int32(trace.StatusCodeInternal), Message: err.Error()})
	}
	return cur, err
}

// Count gets the number of documents matching the filter. A user can supply a
// custom context to this method, or nil to default to context.Background().
//
// This method uses TransformDocument to turn the filter parameter into a
// *bson.Document. See TransformDocument for the list of valid types for
// filter.
func (coll *Collection) Count(ctx context.Context, filter interface{},
	opts ...countopt.Count) (int64, error) {

	if ctx == nil {
		ctx = context.Background()
	}

	ctx, _ = tag.New(ctx, tag.Insert(observability.KeyMethod, "count"))
	ctx, span := trace.StartSpan(ctx, "mongo-go/mongo.(*Collection).Count")
	startTime := time.Now()
	defer func() {
		stats.Record(ctx, observability.MRoundTripLatencyMilliseconds.M(observability.SinceInMilliseconds(startTime)))
		span.End()
	}()

	f, err := TransformDocument(filter)
	if err != nil {
		ctx, _ = tag.New(ctx, tag.Upsert(observability.KeyPart, "transform_document_filter"))
		stats.Record(ctx, observability.MErrors.M(1))
		span.SetStatus(trace.Status{Code: int32(trace.StatusCodeInternal), Message: err.Error()})
		return 0, err
	}

	countOpts, err := countopt.BundleCount(opts...).Unbundle(true)
	if err != nil {
		return 0, err
	}

	oldns := coll.namespace()
	cmd := command.Count{
		NS:       command.Namespace{DB: oldns.DB, Collection: oldns.Collection},
		Query:    f,
		Opts:     countOpts,
		ReadPref: coll.readPreference,
	}
	count, err := dispatch.Count(ctx, cmd, coll.client.topology, coll.readSelector, coll.readConcern)
	if err != nil {
		// dispatch.Count already sets error metrics
		span.SetStatus(trace.Status{Code: int32(trace.StatusCodeInternal), Message: err.Error()})
	}
	return count, err
}

// Distinct finds the distinct values for a specified field across a single
// collection. A user can supply a custom context to this method, or nil to
// default to context.Background().
//
// This method uses TransformDocument to turn the filter parameter into a
// *bson.Document. See TransformDocument for the list of valid types for
// filter.
func (coll *Collection) Distinct(ctx context.Context, fieldName string, filter interface{},
	opts ...distinctopt.Distinct) ([]interface{}, error) {

	if ctx == nil {
		ctx = context.Background()
	}

	ctx, _ = tag.New(ctx, tag.Insert(observability.KeyMethod, "distinct"))
	ctx, span := trace.StartSpan(ctx, "mongo-go/mongo.(*Collection).Distinct")
	startTime := time.Now()
	defer func() {
		stats.Record(ctx, observability.MRoundTripLatencyMilliseconds.M(observability.SinceInMilliseconds(startTime)), observability.MCalls.M(1))
		span.End()
	}()

	var f *bson.Document
	var err error
	if filter != nil {
		span.Annotatef(nil, "Invoking TransformDocument with filter")
		f, err = TransformDocument(filter)
		span.Annotatef(nil, "Finished TransformDocument with filter")
		if err != nil {
			ctx, _ = tag.New(ctx, tag.Upsert(observability.KeyPart, "transform_document_filter"))
			stats.Record(ctx, observability.MErrors.M(1))
			span.SetStatus(trace.Status{Code: int32(trace.StatusCodeInternal), Message: err.Error()})
			return nil, err
		}
	}

	distinctOpts, err := distinctopt.BundleDistinct(opts...).Unbundle(true)
	if err != nil {
		return nil, err
	}

	oldns := coll.namespace()
	cmd := command.Distinct{
		NS:       command.Namespace{DB: oldns.DB, Collection: oldns.Collection},
		Field:    fieldName,
		Query:    f,
		Opts:     distinctOpts,
		ReadPref: coll.readPreference,
	}
	res, err := dispatch.Distinct(ctx, cmd, coll.client.topology, coll.readSelector, coll.readConcern)
	if err != nil {
		// dispatch.Distinct already sets error metrics
		span.SetStatus(trace.Status{Code: int32(trace.StatusCodeInternal), Message: err.Error()})
		return nil, err
	}

	return res.Values, nil
}

// Find finds the documents matching a model. A user can supply a custom context to this
// method.
//
// This method uses TransformDocument to turn the filter parameter into a
// *bson.Document. See TransformDocument for the list of valid types for
// filter.
func (coll *Collection) Find(ctx context.Context, filter interface{},
	opts ...findopt.Find) (Cursor, error) {

	if ctx == nil {
		ctx = context.Background()
	}

	ctx, _ = tag.New(ctx, tag.Insert(observability.KeyMethod, "find"))
	ctx, span := trace.StartSpan(ctx, "mongo-go/mongo.(*Collection).Find")
	startTime := time.Now()
	defer func() {
		stats.Record(ctx, observability.MRoundTripLatencyMilliseconds.M(observability.SinceInMilliseconds(startTime)), observability.MCalls.M(1))
		span.End()
	}()

	var f *bson.Document
	var err error
	if filter != nil {
		span.Annotatef(nil, "Invoking TransformDocument with filter")
		f, err = TransformDocument(filter)
		span.Annotatef(nil, "Finished TransformDocument with filter")
		if err != nil {
			ctx, _ = tag.New(ctx, tag.Upsert(observability.KeyPart, "transform_document_filter"))
			stats.Record(ctx, observability.MErrors.M(1))
			span.SetStatus(trace.Status{Code: int32(trace.StatusCodeInternal), Message: err.Error()})
			return nil, err
		}
	}

	findOpts, err := findopt.BundleFind(opts...).Unbundle(true)
	if err != nil {
		return nil, err
	}

	oldns := coll.namespace()
	cmd := command.Find{
		NS:       command.Namespace{DB: oldns.DB, Collection: oldns.Collection},
		Filter:   f,
		Opts:     findOpts,
		ReadPref: coll.readPreference,
	}
	cur, err := dispatch.Find(ctx, cmd, coll.client.topology, coll.readSelector, coll.readConcern)
	if err != nil {
		// dispatch.Find already sets error metrics
		span.SetStatus(trace.Status{Code: int32(trace.StatusCodeInternal), Message: err.Error()})
	}
	return cur, err
}

// FindOne returns up to one document that matches the model. A user can
// supply a custom context to this method, or nil to default to
// context.Background().
//
// This method uses TransformDocument to turn the filter parameter into a
// *bson.Document. See TransformDocument for the list of valid types for
// filter.
func (coll *Collection) FindOne(ctx context.Context, filter interface{},
<<<<<<< HEAD
	opts ...options.FindOneOptioner) *DocumentResult {

	if ctx == nil {
		ctx = context.Background()
	}

	ctx, _ = tag.New(ctx, tag.Insert(observability.KeyMethod, "find_one"))
	ctx, span := trace.StartSpan(ctx, "mongo-go/mongo.(*Collection).FindOne")
	startTime := time.Now()
	defer func() {
		stats.Record(ctx, observability.MRoundTripLatencyMilliseconds.M(observability.SinceInMilliseconds(startTime)), observability.MCalls.M(1))
		span.End()
	}()

	findOpts := make([]options.FindOptioner, 0, len(opts))
	for _, opt := range opts {
		findOpts = append(findOpts, opt.(options.FindOptioner))
	}

	findOpts = append(findOpts, Opt.Limit(1))
=======
	opts ...findopt.One) *DocumentResult {
>>>>>>> fff8c98e

	var f *bson.Document
	var err error
	if filter != nil {
		span.Annotatef(nil, "Invoking TransformDocument with filter")
		f, err = TransformDocument(filter)
		span.Annotatef(nil, "Finished TransformDocument with filter")
		if err != nil {
			ctx, _ = tag.New(ctx, tag.Upsert(observability.KeyPart, "transform_document_filter"))
			stats.Record(ctx, observability.MErrors.M(1))
			span.SetStatus(trace.Status{Code: int32(trace.StatusCodeInternal), Message: err.Error()})
			return &DocumentResult{err: err}
		}
	}

	findOneOpts, err := findopt.BundleOne(opts...).Unbundle(true)
	if err != nil {
		return &DocumentResult{err: err}
	}
	findOneOpts = append(findOneOpts, findopt.Limit(1).ConvertFindOption())

	oldns := coll.namespace()
	cmd := command.Find{
		NS:       command.Namespace{DB: oldns.DB, Collection: oldns.Collection},
		Filter:   f,
		Opts:     findOneOpts,
		ReadPref: coll.readPreference,
	}
	cursor, err := dispatch.Find(ctx, cmd, coll.client.topology, coll.readSelector, coll.readConcern)
	if err != nil {
		// dispatch.Find already sets error metrics
		span.SetStatus(trace.Status{Code: int32(trace.StatusCodeInternal), Message: err.Error()})
		return &DocumentResult{err: err}
	}

	return &DocumentResult{cur: cursor}
}

// FindOneAndDelete find a single document and deletes it, returning the
// original in result.  The document to return may be nil.
//
// A user can supply a custom context to this method, or nil to default to
// context.Background().
//
// This method uses TransformDocument to turn the filter parameter into a
// *bson.Document. See TransformDocument for the list of valid types for
// filter.
func (coll *Collection) FindOneAndDelete(ctx context.Context, filter interface{},
	opts ...findopt.DeleteOne) *DocumentResult {

	if ctx == nil {
		ctx = context.Background()
	}

	ctx, _ = tag.New(ctx, tag.Insert(observability.KeyMethod, "find_one_and_delete"))
	ctx, span := trace.StartSpan(ctx, "mongo-go/mongo.(*Collection).FindOneAndDelete")
	startTime := time.Now()
	defer func() {
		stats.Record(ctx, observability.MRoundTripLatencyMilliseconds.M(observability.SinceInMilliseconds(startTime)), observability.MCalls.M(1))
		span.End()
	}()

	var f *bson.Document
	var err error
	if filter != nil {
		span.Annotatef(nil, "Invoking TransformDocument with filter")
		f, err = TransformDocument(filter)
		span.Annotatef(nil, "Finished TransformDocument with filter")
		if err != nil {
			ctx, _ = tag.New(ctx, tag.Upsert(observability.KeyPart, "transform_document_filter"))
			stats.Record(ctx, observability.MErrors.M(1))
			span.SetStatus(trace.Status{Code: int32(trace.StatusCodeInternal), Message: err.Error()})
			return &DocumentResult{err: err}
		}
	}

	findOpts, err := findopt.BundleDeleteOne(opts...).Unbundle(true)
	if err != nil {
		return &DocumentResult{err: err}
	}

	wc := coll.writeConcern
	index := -1
	for i, opt := range findOpts {
		if converted, ok := opt.(option.OptWriteConcern); ok {
			// found write concern option
			wc = converted.WriteConcern
			index = i
			break
		}
	}

	// if a write concern option was found, remove it from the slice
	if index != -1 {
		findOpts = append(findOpts[:index], findOpts[index+1:]...)
	}

	oldns := coll.namespace()
	cmd := command.FindOneAndDelete{
		NS:    command.Namespace{DB: oldns.DB, Collection: oldns.Collection},
		Query: f,
		Opts:  findOpts,
	}

	res, err := dispatch.FindOneAndDelete(ctx, cmd, coll.client.topology, coll.writeSelector, wc)
	if err != nil {
		// dispatch.FindOneAndDelete already sets error metrics
		span.SetStatus(trace.Status{Code: int32(trace.StatusCodeInternal), Message: err.Error()})
		return &DocumentResult{err: err}
	}

	return &DocumentResult{rdr: res.Value}
}

// FindOneAndReplace finds a single document and replaces it, returning either
// the original or the replaced document. The document to return may be nil.
//
// A user can supply a custom context to this method, or nil to default to
// context.Background().
//
// This method uses TransformDocument to turn the filter and replacement
// parameter into a *bson.Document. See TransformDocument for the list of
// valid types for filter and replacement.
func (coll *Collection) FindOneAndReplace(ctx context.Context, filter interface{},
	replacement interface{}, opts ...findopt.ReplaceOne) *DocumentResult {

	if ctx == nil {
		ctx = context.Background()
	}

	ctx, _ = tag.New(ctx, tag.Insert(observability.KeyMethod, "find_one_and_replace"))
	ctx, span := trace.StartSpan(ctx, "mongo-go/mongo.(*Collection).FindOneAndReplace")
	startTime := time.Now()
	defer func() {
		stats.Record(ctx, observability.MRoundTripLatencyMilliseconds.M(observability.SinceInMilliseconds(startTime)), observability.MCalls.M(1))
		span.End()
	}()

	span.Annotatef(nil, "Invoking TransformDocument with filter")
	f, err := TransformDocument(filter)
	span.Annotatef(nil, "Finished TransformDocument with filter")
	if err != nil {
		ctx, _ = tag.New(ctx, tag.Upsert(observability.KeyPart, "transform_document_filter"))
		stats.Record(ctx, observability.MErrors.M(1))
		span.SetStatus(trace.Status{Code: int32(trace.StatusCodeInternal), Message: err.Error()})
		return &DocumentResult{err: err}
	}

	span.Annotatef(nil, "Invoking TransformDocument with replacement")
	r, err := TransformDocument(replacement)
	span.Annotatef(nil, "Finished TransformDocument with replacement")
	if err != nil {
		ctx, _ = tag.New(ctx, tag.Upsert(observability.KeyPart, "transform_document_update"))
		stats.Record(ctx, observability.MErrors.M(1))
		span.SetStatus(trace.Status{Code: int32(trace.StatusCodeInternal), Message: err.Error()})
		return &DocumentResult{err: err}
	}

	if elem, ok := r.ElementAtOK(0); ok && strings.HasPrefix(elem.Key(), "$") {
		ctx, _ = tag.New(ctx, tag.Upsert(observability.KeyPart, "elem_ok"))
		stats.Record(ctx, observability.MErrors.M(1))
		span.SetStatus(trace.Status{Code: int32(trace.StatusCodeInvalidArgument), Message: "Cannot contain keys beginning with '$'"})
		return &DocumentResult{err: errors.New("replacement document cannot contains keys beginning with '$")}
	}

	findOpts, err := findopt.BundleReplaceOne(opts...).Unbundle(true)

	if err != nil {
		return &DocumentResult{err: err}
	}

	wc := coll.writeConcern
	index := -1
	for i, opt := range findOpts {
		if converted, ok := opt.(option.OptWriteConcern); ok {
			// found write concern option
			wc = converted.WriteConcern
			index = i
			break
		}
	}

	// if a write concern option was found, remove it from the slice
	if index != -1 {
		findOpts = append(findOpts[:index], findOpts[index+1:]...)
	}

	oldns := coll.namespace()
	cmd := command.FindOneAndReplace{
		NS:          command.Namespace{DB: oldns.DB, Collection: oldns.Collection},
		Query:       f,
		Replacement: r,
		Opts:        findOpts,
	}
	res, err := dispatch.FindOneAndReplace(ctx, cmd, coll.client.topology, coll.writeSelector, wc)
	if err != nil {
		// dispatch.FindOneAndReplace already sets error metrics
		return &DocumentResult{err: err}
	}

	return &DocumentResult{rdr: res.Value}
}

// FindOneAndUpdate finds a single document and updates it, returning either
// the original or the updated. The document to return may be nil.
//
// A user can supply a custom context to this method, or nil to default to
// context.Background().
//
// This method uses TransformDocument to turn the filter and update parameter
// into a *bson.Document. See TransformDocument for the list of valid types for
// filter and update.
func (coll *Collection) FindOneAndUpdate(ctx context.Context, filter interface{},
	update interface{}, opts ...findopt.UpdateOne) *DocumentResult {

	if ctx == nil {
		ctx = context.Background()
	}

	ctx, _ = tag.New(ctx, tag.Insert(observability.KeyMethod, "findOneAndUpdate"))
	ctx, span := trace.StartSpan(ctx, "mongo-go/mongo.(*Collection).FindOneAndUpdate")
	startTime := time.Now()
	defer func() {
		stats.Record(ctx, observability.MRoundTripLatencyMilliseconds.M(observability.SinceInMilliseconds(startTime)), observability.MCalls.M(1))
		span.End()
	}()

	span.Annotatef(nil, "Invoking TransformDocument with filter")
	f, err := TransformDocument(filter)
	span.Annotatef(nil, "Finished TransformDocument with filter")
	if err != nil {
		ctx, _ = tag.New(ctx, tag.Upsert(observability.KeyPart, "transform_document_filter"))
		stats.Record(ctx, observability.MErrors.M(1))
		span.SetStatus(trace.Status{Code: int32(trace.StatusCodeInternal), Message: err.Error()})
		return &DocumentResult{err: err}
	}

	span.Annotatef(nil, "Invoking TransformDocument with update")
	u, err := TransformDocument(update)
	span.Annotatef(nil, "Finished TransformDocument with update")
	if err != nil {
		ctx, _ = tag.New(ctx, tag.Upsert(observability.KeyPart, "transform_document_update"))
		stats.Record(ctx, observability.MErrors.M(1))
		span.SetStatus(trace.Status{Code: int32(trace.StatusCodeInternal), Message: err.Error()})
		return &DocumentResult{err: err}
	}

	if elem, ok := u.ElementAtOK(0); !ok || !strings.HasPrefix(elem.Key(), "$") {
		ctx, _ = tag.New(ctx, tag.Upsert(observability.KeyPart, "elem_ok"))
		stats.Record(ctx, observability.MErrors.M(1))
		return &DocumentResult{err: errors.New("update document must contain key beginning with '$")}
	}

	findOpts, err := findopt.BundleUpdateOne(opts...).Unbundle(true)
	if err != nil {
		return &DocumentResult{err: err}
	}

	wc := coll.writeConcern
	index := -1
	for i, opt := range findOpts {
		if converted, ok := opt.(option.OptWriteConcern); ok {
			// found write concern option
			wc = converted.WriteConcern
			index = i
			break
		}
	}

	// if a write concern option was found, remove it from the slice
	if index != -1 {
		findOpts = append(findOpts[:index], findOpts[index+1:]...)
	}

	oldns := coll.namespace()
	cmd := command.FindOneAndUpdate{
		NS:     command.Namespace{DB: oldns.DB, Collection: oldns.Collection},
		Query:  f,
		Update: u,
		Opts:   findOpts,
	}
	res, err := dispatch.FindOneAndUpdate(ctx, cmd, coll.client.topology, coll.writeSelector, wc)
	if err != nil {
		// dispatch.FindOneAndUpdate already sets error metrics.
		span.SetStatus(trace.Status{Code: int32(trace.StatusCodeInternal), Message: err.Error()})
		return &DocumentResult{err: err}
	}

	return &DocumentResult{rdr: res.Value}
}

// Watch returns a change stream cursor used to receive notifications of changes to the collection.
// This method is preferred to running a raw aggregation with a $changeStream stage because it
// supports resumability in the case of some errors.
func (coll *Collection) Watch(ctx context.Context, pipeline interface{},
<<<<<<< HEAD
	opts ...options.ChangeStreamOptioner) (Cursor, error) {
	ctx, _ = tag.New(ctx, tag.Insert(observability.KeyMethod, "watch"))
	ctx, span := trace.StartSpan(ctx, "mongo-go/mongo.(*Collection).Watch")
	startTime := time.Now()
	defer func() {
		stats.Record(ctx, observability.MRoundTripLatencyMilliseconds.M(observability.SinceInMilliseconds(startTime)), observability.MCalls.M(1))
		span.End()
	}()

	cur, err := newChangeStream(ctx, coll, pipeline, opts...)
	if err != nil {
		ctx, _ = tag.New(ctx, tag.Upsert(observability.KeyMethod, "new_change_stream"))
		stats.Record(ctx, observability.MErrors.M(1))
		span.SetStatus(trace.Status{Code: int32(trace.StatusCodeInternal), Message: err.Error()})
	}
	return cur, err
=======
	opts ...changestreamopt.ChangeStream) (Cursor, error) {
	return newChangeStream(ctx, coll, pipeline, opts...)
>>>>>>> fff8c98e
}

// Indexes returns the index view for this collection.
func (coll *Collection) Indexes() IndexView {
	return IndexView{coll: coll}
}

// Drop drops this collection from database.
func (coll *Collection) Drop(ctx context.Context) error {
	if ctx == nil {
		ctx = context.Background()
	}

	ctx, _ = tag.New(ctx, tag.Insert(observability.KeyMethod, "drop"))
	ctx, span := trace.StartSpan(ctx, "mongo-go/mongo.(*Collection).Drop")
	startTime := time.Now()
	defer func() {
		stats.Record(ctx, observability.MRoundTripLatencyMilliseconds.M(observability.SinceInMilliseconds(startTime)), observability.MCalls.M(1))
		span.End()
	}()

	cmd := command.DropCollection{
		DB:         coll.db.name,
		Collection: coll.name,
	}
	_, err := dispatch.DropCollection(ctx, cmd, coll.client.topology, coll.writeSelector)
	if err != nil && !command.IsNotFound(err) {
		ctx, _ = tag.New(ctx, tag.Upsert(observability.KeyPart, "dispatch_dropcollection"))
		stats.Record(ctx, observability.MErrors.M(1))
		span.SetStatus(trace.Status{Code: int32(trace.StatusCodeInternal), Message: err.Error()})
		return err
	}
	return nil
}<|MERGE_RESOLUTION|>--- conflicted
+++ resolved
@@ -20,13 +20,6 @@
 	"github.com/mongodb/mongo-go-driver/core/readconcern"
 	"github.com/mongodb/mongo-go-driver/core/readpref"
 	"github.com/mongodb/mongo-go-driver/core/writeconcern"
-<<<<<<< HEAD
-
-	"github.com/mongodb/mongo-go-driver/internal/observability"
-	"go.opencensus.io/stats"
-	"go.opencensus.io/tag"
-	"go.opencensus.io/trace"
-=======
 	"github.com/mongodb/mongo-go-driver/mongo/aggregateopt"
 	"github.com/mongodb/mongo-go-driver/mongo/changestreamopt"
 	"github.com/mongodb/mongo-go-driver/mongo/collectionopt"
@@ -37,7 +30,11 @@
 	"github.com/mongodb/mongo-go-driver/mongo/insertopt"
 	"github.com/mongodb/mongo-go-driver/mongo/replaceopt"
 	"github.com/mongodb/mongo-go-driver/mongo/updateopt"
->>>>>>> fff8c98e
+
+	"github.com/mongodb/mongo-go-driver/internal/observability"
+	"go.opencensus.io/stats"
+	"go.opencensus.io/tag"
+	"go.opencensus.io/trace"
 )
 
 // Collection performs operations on a given collection.
@@ -495,21 +492,14 @@
 		return nil, err
 	}
 
-<<<<<<< HEAD
-	ures, err := coll.updateOrReplaceOne(ctx, f, u, options...)
+	updOpts, err := updateopt.BundleUpdate(options...).Unbundle(true)
 	if err != nil {
 		// updateOrReplaceOne already sets error metrics
 		span.SetStatus(trace.Status{Code: int32(trace.StatusCodeInternal), Message: err.Error()})
-	}
-	return ures, err
-=======
-	updOpts, err := updateopt.BundleUpdate(options...).Unbundle(true)
-	if err != nil {
 		return nil, err
 	}
 
 	return coll.updateOrReplaceOne(ctx, f, u, updOpts...)
->>>>>>> fff8c98e
 }
 
 // UpdateMany updates multiple documents in the collection. A user can supply
@@ -895,8 +885,7 @@
 // *bson.Document. See TransformDocument for the list of valid types for
 // filter.
 func (coll *Collection) FindOne(ctx context.Context, filter interface{},
-<<<<<<< HEAD
-	opts ...options.FindOneOptioner) *DocumentResult {
+	opts ...findopt.One) *DocumentResult {
 
 	if ctx == nil {
 		ctx = context.Background()
@@ -910,15 +899,6 @@
 		span.End()
 	}()
 
-	findOpts := make([]options.FindOptioner, 0, len(opts))
-	for _, opt := range opts {
-		findOpts = append(findOpts, opt.(options.FindOptioner))
-	}
-
-	findOpts = append(findOpts, Opt.Limit(1))
-=======
-	opts ...findopt.One) *DocumentResult {
->>>>>>> fff8c98e
 
 	var f *bson.Document
 	var err error
@@ -1214,8 +1194,7 @@
 // This method is preferred to running a raw aggregation with a $changeStream stage because it
 // supports resumability in the case of some errors.
 func (coll *Collection) Watch(ctx context.Context, pipeline interface{},
-<<<<<<< HEAD
-	opts ...options.ChangeStreamOptioner) (Cursor, error) {
+	opts ...changestreamopt.ChangeStream) (Cursor, error) {
 	ctx, _ = tag.New(ctx, tag.Insert(observability.KeyMethod, "watch"))
 	ctx, span := trace.StartSpan(ctx, "mongo-go/mongo.(*Collection).Watch")
 	startTime := time.Now()
@@ -1231,10 +1210,6 @@
 		span.SetStatus(trace.Status{Code: int32(trace.StatusCodeInternal), Message: err.Error()})
 	}
 	return cur, err
-=======
-	opts ...changestreamopt.ChangeStream) (Cursor, error) {
-	return newChangeStream(ctx, coll, pipeline, opts...)
->>>>>>> fff8c98e
 }
 
 // Indexes returns the index view for this collection.
