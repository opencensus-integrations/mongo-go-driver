--- conflicted
+++ resolved
@@ -23,13 +23,10 @@
 	"github.com/mongodb/mongo-go-driver/core/writeconcern"
 	"github.com/mongodb/mongo-go-driver/mongo/clientopt"
 	"github.com/mongodb/mongo-go-driver/mongo/dbopt"
-<<<<<<< HEAD
-
-	"go.opencensus.io/trace"
-=======
 	"github.com/mongodb/mongo-go-driver/mongo/listdbopt"
 	"github.com/mongodb/mongo-go-driver/mongo/sessionopt"
->>>>>>> 44fa48dc
+
+	"go.opencensus.io/trace"
 )
 
 const defaultLocalThreshold = 15 * time.Millisecond
@@ -295,22 +292,16 @@
 	return c.connString.Original
 }
 
-<<<<<<< HEAD
-func (c *Client) listDatabasesHelper(ctx context.Context, filter interface{},
-	nameOnly bool) (ListDatabasesResult, error) {
-
-	ctx, span := trace.StartSpan(ctx, "mongo-go/mongo.(*Client).listDatabasesHelper")
-	defer span.End()
-
-	f, err := TransformDocument(filter)
-=======
 // ListDatabases returns a ListDatabasesResult.
 func (c *Client) ListDatabases(ctx context.Context, filter interface{}, opts ...listdbopt.ListDatabases) (ListDatabasesResult, error) {
 	if ctx == nil {
 		ctx = context.Background()
 	}
+
+	ctx, span := trace.StartSpan(ctx, "mongo-go/mongo.(*Client).ListDatabases")
+	defer span.End()
+
 	listDbOpts, sess, err := listdbopt.BundleListDatabases(opts...).Unbundle(true)
->>>>>>> 44fa48dc
 	if err != nil {
 		return ListDatabasesResult{}, err
 	}
@@ -343,31 +334,22 @@
 		return ListDatabasesResult{}, err
 	}
 
-<<<<<<< HEAD
-// ListDatabases returns a ListDatabasesResult.
-func (c *Client) ListDatabases(ctx context.Context, filter interface{}) (ListDatabasesResult, error) {
-	ctx, span := trace.StartSpan(ctx, "mongo-go/mongo.(*Client).ListDatabases")
-	defer span.End()
-
-	return c.listDatabasesHelper(ctx, filter, false)
+	return (ListDatabasesResult{}).fromResult(res), nil
 }
 
 // ListDatabaseNames returns a slice containing the names of all of the databases on the server.
-func (c *Client) ListDatabaseNames(ctx context.Context, filter interface{}) ([]string, error) {
+func (c *Client) ListDatabaseNames(ctx context.Context, filter interface{}, opts ...listdbopt.ListDatabases) ([]string, error) {
+	if ctx == nil {
+		ctx = context.Background()
+	}
+
 	ctx, span := trace.StartSpan(ctx, "mongo-go/mongo.(*Client).ListDatabaseNames")
 	defer span.End()
 
-	res, err := c.listDatabasesHelper(ctx, filter, true)
-=======
-	return (ListDatabasesResult{}).fromResult(res), nil
-}
-
-// ListDatabaseNames returns a slice containing the names of all of the databases on the server.
-func (c *Client) ListDatabaseNames(ctx context.Context, filter interface{}, opts ...listdbopt.ListDatabases) ([]string, error) {
 	opts = append(opts, listdbopt.NameOnly(true))
 	res, err := c.ListDatabases(ctx, filter, opts...)
->>>>>>> 44fa48dc
-	if err != nil {
+	if err != nil {
+		span.SetStatus(trace.Status{Code: trace.StatusCodeInternal, Message: err.Error()})
 		return nil, err
 	}
 
