// Copyright (C) MongoDB, Inc. 2017-present.
//
// Licensed under the Apache License, Version 2.0 (the "License"); you may
// not use this file except in compliance with the License. You may obtain
// a copy of the License at http://www.apache.org/licenses/LICENSE-2.0

package mongo

import (
	"context"
	"time"

	"github.com/mongodb/mongo-go-driver/core/command"
	"github.com/mongodb/mongo-go-driver/core/connstring"
	"github.com/mongodb/mongo-go-driver/core/description"
	"github.com/mongodb/mongo-go-driver/core/dispatch"
	"github.com/mongodb/mongo-go-driver/core/options"
	"github.com/mongodb/mongo-go-driver/core/readconcern"
	"github.com/mongodb/mongo-go-driver/core/readpref"
	"github.com/mongodb/mongo-go-driver/core/tag"
	"github.com/mongodb/mongo-go-driver/core/topology"
	"github.com/mongodb/mongo-go-driver/core/writeconcern"
	"github.com/mongodb/mongo-go-driver/internal/trace"
)

const defaultLocalThreshold = 15 * time.Millisecond

// Client performs operations on a given topology.
type Client struct {
	topologyOptions []topology.Option
	topology        *topology.Topology
	connString      connstring.ConnString
	localThreshold  time.Duration
	readPreference  *readpref.ReadPref
	readConcern     *readconcern.ReadConcern
	writeConcern    *writeconcern.WriteConcern
}

// Connect creates a new Client and then initializes it using the Connect method.
func Connect(ctx context.Context, uri string, opts *ClientOptions) (*Client, error) {
	c, err := NewClientWithOptions(uri, opts)
	if err != nil {
		return nil, err
	}
	err = c.Connect(ctx)
	if err != nil {
		return nil, err
	}
	return c, nil
}

// NewClient creates a new client to connect to a cluster specified by the uri.
func NewClient(uri string) (*Client, error) {
	cs, err := connstring.Parse(uri)
	if err != nil {
		return nil, err
	}

	return newClient(cs, nil)
}

// NewClientWithOptions creates a new client to connect to to a cluster specified by the connection
// string and the options manually passed in. If the same option is configured in both the
// connection string and the manual options, the manual option will be ignored.
func NewClientWithOptions(uri string, opts *ClientOptions) (*Client, error) {
	cs, err := connstring.Parse(uri)
	if err != nil {
		return nil, err
	}

	return newClient(cs, opts)
}

// NewClientFromConnString creates a new client to connect to a cluster, with configuration
// specified by the connection string.
func NewClientFromConnString(cs connstring.ConnString) (*Client, error) {
	return newClient(cs, nil)
}

// Connect initializes the Client by starting background monitoring goroutines.
// This method must be called before a Client can be used.
func (c *Client) Connect(ctx context.Context) error {
	return c.topology.Connect(ctx)
}

// Disconnect closes sockets to the topology referenced by this Client. It will
// shut down any monitoring goroutines, close the idle connection pool, and will
// wait until all the in use connections have been returned to the connection
// pool and closed before returning. If the context expires via cancellation,
// deadline, or timeout before the in use connections have returned, the in use
// connections will be closed, resulting in the failure of any in flight read
// or write operations. If this method returns with no errors, all connections
// associated with this Client have been closed.
func (c *Client) Disconnect(ctx context.Context) error {
	return c.topology.Disconnect(ctx)
}

func newClient(cs connstring.ConnString, opts *ClientOptions) (*Client, error) {
	client := &Client{
		connString:     cs,
		localThreshold: defaultLocalThreshold,
	}

	if opts != nil {
		for opts.opt != nil {
			err := opts.opt(client)
			if err != nil {
				return nil, err
			}
			opts = opts.next
		}
	}

	topts := append(
		client.topologyOptions,
		topology.WithConnString(func(connstring.ConnString) connstring.ConnString { return client.connString }),
	)
	topo, err := topology.New(topts...)
	if err != nil {
		return nil, err
	}
	client.topology = topo

	client.readConcern = readConcernFromConnString(&client.connString)
	client.writeConcern = writeConcernFromConnString(&client.connString)

	rp, err := readPreferenceFromConnString(&client.connString)
	if err != nil {
		return nil, err
	}
	if rp != nil {
		client.readPreference = rp
	} else {
		client.readPreference = readpref.Primary()
	}

	return client, nil
}

func readConcernFromConnString(cs *connstring.ConnString) *readconcern.ReadConcern {
	if len(cs.ReadConcernLevel) == 0 {
		return nil
	}

	rc := &readconcern.ReadConcern{}
	readconcern.Level(cs.ReadConcernLevel)(rc)

	return rc
}

func writeConcernFromConnString(cs *connstring.ConnString) *writeconcern.WriteConcern {
	var wc *writeconcern.WriteConcern

	if len(cs.WString) > 0 {
		if wc == nil {
			wc = writeconcern.New()
		}

		writeconcern.WTagSet(cs.WString)(wc)
	} else if cs.WNumberSet {
		if wc == nil {
			wc = writeconcern.New()
		}

		writeconcern.W(cs.WNumber)(wc)
	}

	if cs.JSet {
		if wc == nil {
			wc = writeconcern.New()
		}

		writeconcern.J(cs.J)(wc)
	}

	if cs.WTimeoutSet {
		if wc == nil {
			wc = writeconcern.New()
		}

		writeconcern.WTimeout(cs.WTimeout)(wc)
	}

	return wc
}

func readPreferenceFromConnString(cs *connstring.ConnString) (*readpref.ReadPref, error) {
	var rp *readpref.ReadPref
	var err error
	options := make([]readpref.Option, 0, 1)

	tagSets := tag.NewTagSetsFromMaps(cs.ReadPreferenceTagSets)
	if len(tagSets) > 0 {
		options = append(options, readpref.WithTagSets(tagSets...))
	}

	if cs.MaxStaleness != 0 {
		options = append(options, readpref.WithMaxStaleness(cs.MaxStaleness))
	}

	if len(cs.ReadPreference) > 0 {
		if rp == nil {
			mode, _ := readpref.ModeFromString(cs.ReadPreference)
			rp, err = readpref.New(mode, options...)
			if err != nil {
				return nil, err
			}
		}
	}

	return rp, nil
}

// Database returns a handle for a given database.
func (c *Client) Database(name string) *Database {
	return newDatabase(c, name)
}

// ConnectionString returns the connection string of the cluster the client is connected to.
func (c *Client) ConnectionString() string {
	return c.connString.Original
}

func (c *Client) listDatabasesHelper(ctx context.Context, filter interface{},
	nameOnly bool) (ListDatabasesResult, error) {

	ctx, span := trace.SpanFromFunctionCaller(ctx)
	defer span.End()

	f, err := TransformDocument(filter)
	if err != nil {
		return ListDatabasesResult{}, err
	}

	opts := []options.ListDatabasesOptioner{}

	if nameOnly {
		opts = append(opts, options.OptNameOnly(nameOnly))
	}

	cmd := command.ListDatabases{Filter: f, Opts: opts}

	// The spec indicates that we should not run the listDatabase command on a secondary in a
	// replica set.
	res, err := dispatch.ListDatabases(ctx, cmd, c.topology, description.ReadPrefSelector(readpref.Primary()))
	if err != nil {
		return ListDatabasesResult{}, err
	}
	return (ListDatabasesResult{}).fromResult(res), nil
}

// ListDatabases returns a ListDatabasesResult.
<<<<<<< HEAD
func (client *Client) ListDatabases(ctx context.Context, filter interface{}) (ListDatabasesResult, error) {
	ctx, span := trace.SpanFromFunctionCaller(ctx)
	defer span.End()

	return client.listDatabasesHelper(ctx, filter, false)
}

// ListDatabaseNames returns a slice containing the names of all of the databases on the server.
func (client *Client) ListDatabaseNames(ctx context.Context, filter interface{}) ([]string, error) {
	ctx, span := trace.SpanFromFunctionCaller(ctx)
	defer span.End()

	res, err := client.listDatabasesHelper(ctx, filter, true)
=======
func (c *Client) ListDatabases(ctx context.Context, filter interface{}) (ListDatabasesResult, error) {
	return c.listDatabasesHelper(ctx, filter, false)
}

// ListDatabaseNames returns a slice containing the names of all of the databases on the server.
func (c *Client) ListDatabaseNames(ctx context.Context, filter interface{}) ([]string, error) {
	res, err := c.listDatabasesHelper(ctx, filter, true)
>>>>>>> 026cbc64
	if err != nil {
		return nil, err
	}

	names := make([]string, 0)
	for _, spec := range res.Databases {
		names = append(names, spec.Name)
	}

	return names, nil
}<|MERGE_RESOLUTION|>--- conflicted
+++ resolved
@@ -20,7 +20,8 @@
 	"github.com/mongodb/mongo-go-driver/core/tag"
 	"github.com/mongodb/mongo-go-driver/core/topology"
 	"github.com/mongodb/mongo-go-driver/core/writeconcern"
-	"github.com/mongodb/mongo-go-driver/internal/trace"
+
+	"go.opencensus.io/trace"
 )
 
 const defaultLocalThreshold = 15 * time.Millisecond
@@ -224,7 +225,7 @@
 func (c *Client) listDatabasesHelper(ctx context.Context, filter interface{},
 	nameOnly bool) (ListDatabasesResult, error) {
 
-	ctx, span := trace.SpanFromFunctionCaller(ctx)
+	ctx, span := trace.StartSpan(ctx, "mongo-go/mongo.(*Client).listDatabasesHelper")
 	defer span.End()
 
 	f, err := TransformDocument(filter)
@@ -250,29 +251,19 @@
 }
 
 // ListDatabases returns a ListDatabasesResult.
-<<<<<<< HEAD
-func (client *Client) ListDatabases(ctx context.Context, filter interface{}) (ListDatabasesResult, error) {
-	ctx, span := trace.SpanFromFunctionCaller(ctx)
+func (c *Client) ListDatabases(ctx context.Context, filter interface{}) (ListDatabasesResult, error) {
+	ctx, span := trace.StartSpan(ctx, "mongo-go/mongo.(*Client).ListDatabases")
 	defer span.End()
 
-	return client.listDatabasesHelper(ctx, filter, false)
-}
-
-// ListDatabaseNames returns a slice containing the names of all of the databases on the server.
-func (client *Client) ListDatabaseNames(ctx context.Context, filter interface{}) ([]string, error) {
-	ctx, span := trace.SpanFromFunctionCaller(ctx)
-	defer span.End()
-
-	res, err := client.listDatabasesHelper(ctx, filter, true)
-=======
-func (c *Client) ListDatabases(ctx context.Context, filter interface{}) (ListDatabasesResult, error) {
 	return c.listDatabasesHelper(ctx, filter, false)
 }
 
 // ListDatabaseNames returns a slice containing the names of all of the databases on the server.
 func (c *Client) ListDatabaseNames(ctx context.Context, filter interface{}) ([]string, error) {
+	ctx, span := trace.StartSpan(ctx, "mongo-go/mongo.(*Client).ListDatabaseNames")
+	defer span.End()
+
 	res, err := c.listDatabasesHelper(ctx, filter, true)
->>>>>>> 026cbc64
 	if err != nil {
 		return nil, err
 	}
